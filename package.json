--- conflicted
+++ resolved
@@ -1,17 +1,10 @@
 {
   "name": "@imyangyong/utils",
   "type": "module",
-<<<<<<< HEAD
+  "author": "Angus Yang <imyangyong@foxmail.com>",
+  "description": "Opinionated collection of common JavaScript / TypeScript utils by @antfu",
+  "packageManager": "pnpm@8.6.5",
   "version": "0.2.0",
-  "packageManager": "pnpm@8.6.0",
-  "description": "Opinionated collection of common JavaScript / TypeScript utils by @imyangyong",
-  "author": "Angus Yang <imyangyong@foxmail.com>",
-=======
-  "version": "0.7.5",
-  "packageManager": "pnpm@8.6.5",
-  "description": "Opinionated collection of common JavaScript / TypeScript utils by @antfu",
-  "author": "Anthony Fu <anthonyfu117@hotmail.com>",
->>>>>>> 0249ebe8
   "license": "MIT",
   "homepage": "https://github.com/imyangyong/utils#readme",
   "repository": {
@@ -50,13 +43,8 @@
     "test": "vitest"
   },
   "devDependencies": {
-<<<<<<< HEAD
-    "@antfu/ni": "^0.21.3",
-    "@imyangyong/eslint-config": "^0.5.0",
-=======
-    "@antfu/eslint-config": "^0.39.6",
     "@antfu/ni": "^0.21.4",
->>>>>>> 0249ebe8
+    "@imyangyong/eslint-config": "^0.12.0",
     "@rollup/plugin-alias": "^5.0.0",
     "@rollup/plugin-commonjs": "^25.0.2",
     "@rollup/plugin-json": "^6.0.0",
