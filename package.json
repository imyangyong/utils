--- conflicted
+++ resolved
@@ -1,13 +1,8 @@
 {
   "name": "@imyangyong/utils",
   "type": "module",
-<<<<<<< HEAD
   "version": "0.4.1",
-  "packageManager": "pnpm@8.11.0",
-=======
-  "version": "0.7.7",
   "packageManager": "pnpm@8.12.0",
->>>>>>> 63bd9c56
   "description": "Opinionated collection of common JavaScript / TypeScript utils by @antfu",
   "author": "Angus Yang <imyangyong@foxmail.com>",
   "license": "MIT",
@@ -33,10 +28,6 @@
   "module": "dist/index.mjs",
   "types": "dist/index.d.ts",
   "files": [
-<<<<<<< HEAD
-    "*.d.ts",
-=======
->>>>>>> 63bd9c56
     "dist"
   ],
   "scripts": {
@@ -51,33 +42,12 @@
     "test": "vitest"
   },
   "devDependencies": {
-<<<<<<< HEAD
     "@antfu/ni": "^0.21.12",
-    "@imyangyong/eslint-config": "^1.2.0",
-=======
-    "@antfu/eslint-config": "^2.4.4",
-    "@antfu/ni": "^0.21.12",
->>>>>>> 63bd9c56
+    "@imyangyong/eslint-config": "^1.5.0",
     "@rollup/plugin-alias": "^5.1.0",
     "@rollup/plugin-commonjs": "^25.0.7",
     "@rollup/plugin-json": "^6.0.1",
     "@rollup/plugin-node-resolve": "^15.2.3",
-<<<<<<< HEAD
-    "@types/node": "^20.10.0",
-    "@types/throttle-debounce": "^5.0.2",
-    "bumpp": "^9.2.0",
-    "eslint": "^8.54.0",
-    "eslint-plugin-sort-keys": "^2.3.5",
-    "esno": "^4.0.0",
-    "p-limit": "^5.0.0",
-    "rollup": "^4.6.0",
-    "rollup-plugin-dts": "^6.1.0",
-    "rollup-plugin-esbuild": "^6.1.0",
-    "throttle-debounce": "5.0.0",
-    "typescript": "^5.3.2",
-    "vite": "^5.0.2",
-    "vitest": "^0.34.6"
-=======
     "@types/node": "^20.10.4",
     "@types/throttle-debounce": "^5.0.2",
     "bumpp": "^9.2.1",
@@ -92,6 +62,5 @@
     "typescript": "^5.3.3",
     "vite": "^5.0.7",
     "vitest": "^1.0.4"
->>>>>>> 63bd9c56
   }
 }