{
<<<<<<< HEAD
  "name": "@imyangyong/utils",
  "version": "0.0.5",
=======
  "name": "@antfu/utils",
  "type": "module",
  "version": "0.7.2",
>>>>>>> 91a2253e
  "packageManager": "pnpm@7.0.1",
  "description": "Opinionated collection of common JavaScript / TypeScript utils by @imyangyong",
  "homepage": "https://github.com/imyangyong/utils#readme",
  "license": "MIT",
  "author": "Angus Yang <imyangyong@foxmail.com>",
  "repository": {
    "type": "git",
    "url": "git+https://github.com/imyangyong/utils.git"
  },
  "bugs": {
    "url": "https://github.com/imyangyong/utils/issues"
  },
  "keywords": [
    "utils"
  ],
  "sideEffects": false,
  "exports": {
    ".": {
      "import": "./dist/index.mjs",
      "types": "./index.d.ts",
      "require": "./dist/index.cjs"
    }
  },
  "main": "dist/index.cjs",
  "module": "dist/index.mjs",
  "types": "index.d.ts",
  "files": [
    "dist",
    "*.d.ts"
  ],
  "scripts": {
    "build": "rollup -c",
    "dev": "nr build --watch",
    "lint": "eslint .",
    "prepublishOnly": "npm run build",
    "release": "bumpp --commit --push --tag && npm publish",
    "start": "esno src/index.ts",
    "typecheck": "tsc --noEmit",
    "test": "vitest"
  },
  "devDependencies": {
<<<<<<< HEAD
    "@antfu/ni": "^0.16.2",
    "@imyangyong/eslint-config": "^0.4.2",
    "@rollup/plugin-alias": "^3.1.9",
    "@rollup/plugin-commonjs": "^22.0.0",
    "@rollup/plugin-json": "^4.1.0",
    "@rollup/plugin-node-resolve": "^13.3.0",
    "@types/node": "^18.11.4",
    "@types/throttle-debounce": "^5.0.0",
    "bumpp": "^8.2.1",
    "esbuild": "^0.15.13",
    "eslint": "^8.26.0",
=======
    "@antfu/eslint-config": "^0.32.0",
    "@antfu/ni": "^0.18.8",
    "@rollup/plugin-alias": "^4.0.2",
    "@rollup/plugin-commonjs": "^23.0.3",
    "@rollup/plugin-json": "^5.0.2",
    "@rollup/plugin-node-resolve": "^15.0.1",
    "@types/node": "^18.11.9",
    "@types/throttle-debounce": "^5.0.0",
    "bumpp": "^8.2.1",
    "eslint": "^8.28.0",
>>>>>>> 91a2253e
    "esno": "^0.16.3",
    "p-limit": "^4.0.0",
    "rollup": "^3.5.0",
    "rollup-plugin-dts": "^5.0.0",
    "rollup-plugin-esbuild": "^5.0.0",
    "throttle-debounce": "5.0.0",
    "typescript": "^4.9.3",
    "vite": "^3.2.4",
    "vitest": "^0.25.3"
  }
}<|MERGE_RESOLUTION|>--- conflicted
+++ resolved
@@ -1,12 +1,7 @@
 {
-<<<<<<< HEAD
   "name": "@imyangyong/utils",
   "version": "0.0.5",
-=======
-  "name": "@antfu/utils",
   "type": "module",
-  "version": "0.7.2",
->>>>>>> 91a2253e
   "packageManager": "pnpm@7.0.1",
   "description": "Opinionated collection of common JavaScript / TypeScript utils by @imyangyong",
   "homepage": "https://github.com/imyangyong/utils#readme",
@@ -48,20 +43,7 @@
     "test": "vitest"
   },
   "devDependencies": {
-<<<<<<< HEAD
-    "@antfu/ni": "^0.16.2",
-    "@imyangyong/eslint-config": "^0.4.2",
-    "@rollup/plugin-alias": "^3.1.9",
-    "@rollup/plugin-commonjs": "^22.0.0",
-    "@rollup/plugin-json": "^4.1.0",
-    "@rollup/plugin-node-resolve": "^13.3.0",
-    "@types/node": "^18.11.4",
-    "@types/throttle-debounce": "^5.0.0",
-    "bumpp": "^8.2.1",
-    "esbuild": "^0.15.13",
-    "eslint": "^8.26.0",
-=======
-    "@antfu/eslint-config": "^0.32.0",
+    "@imyangyong/eslint-config": "^0.5.0",
     "@antfu/ni": "^0.18.8",
     "@rollup/plugin-alias": "^4.0.2",
     "@rollup/plugin-commonjs": "^23.0.3",
@@ -71,7 +53,6 @@
     "@types/throttle-debounce": "^5.0.0",
     "bumpp": "^8.2.1",
     "eslint": "^8.28.0",
->>>>>>> 91a2253e
     "esno": "^0.16.3",
     "p-limit": "^4.0.0",
     "rollup": "^3.5.0",
