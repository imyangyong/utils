--- conflicted
+++ resolved
@@ -1,13 +1,8 @@
 {
   "name": "@imyangyong/utils",
   "type": "module",
-<<<<<<< HEAD
+  "packageManager": "pnpm@9.0.6",
   "version": "0.9.1",
-  "packageManager": "pnpm@9.0.6",
-=======
-  "version": "0.7.8",
-  "packageManager": "pnpm@9.1.0",
->>>>>>> 6cc9a99f
   "description": "Opinionated collection of common JavaScript / TypeScript utils by @antfu",
   "author": "Angus Yang <imyangyong@foxmail.com>",
   "license": "MIT",
@@ -47,28 +42,15 @@
     "test": "vitest"
   },
   "devDependencies": {
-<<<<<<< HEAD
-=======
-    "@antfu/eslint-config": "^2.16.3",
->>>>>>> 6cc9a99f
     "@antfu/ni": "^0.21.12",
     "@imyangyong/eslint-config": "^1.7.0",
     "@rollup/plugin-alias": "^5.1.0",
     "@rollup/plugin-commonjs": "^25.0.7",
     "@rollup/plugin-json": "^6.1.0",
     "@rollup/plugin-node-resolve": "^15.2.3",
-<<<<<<< HEAD
-    "@types/node": "^20.12.12",
-    "@types/throttle-debounce": "^5.0.2",
-    "bumpp": "^9.4.1",
-    "eslint": "^9.2.0",
-=======
     "@types/node": "^20.12.10",
     "@types/throttle-debounce": "^5.0.2",
     "bumpp": "^9.4.1",
-    "eslint": "npm:eslint-ts-patch@8.55.0-1",
-    "eslint-ts-patch": "8.55.0-1",
->>>>>>> 6cc9a99f
     "esno": "^4.7.0",
     "p-limit": "^5.0.0",
     "rollup": "^4.17.2",
