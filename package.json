{
  "name": "@imyangyong/utils",
  "type": "module",
<<<<<<< HEAD
  "author": "Angus Yang <imyangyong@foxmail.com>",
=======
  "version": "0.7.6",
  "packageManager": "pnpm@8.6.12",
>>>>>>> 814ec75d
  "description": "Opinionated collection of common JavaScript / TypeScript utils by @antfu",
  "packageManager": "pnpm@8.6.5",
  "version": "0.3.0",
  "license": "MIT",
  "homepage": "https://github.com/imyangyong/utils#readme",
  "repository": {
    "type": "git",
    "url": "git+https://github.com/imyangyong/utils.git"
  },
  "bugs": {
    "url": "https://github.com/imyangyong/utils/issues"
  },
  "keywords": [
    "utils"
  ],
  "sideEffects": false,
  "exports": {
    ".": {
      "types": "./index.d.ts",
      "import": "./dist/index.mjs",
      "require": "./dist/index.cjs"
    }
  },
  "main": "dist/index.cjs",
  "module": "dist/index.mjs",
  "types": "index.d.ts",
  "files": [
    "dist",
    "*.d.ts"
  ],
  "scripts": {
    "build": "rollup -c",
    "dev": "nr build --watch",
    "lint": "eslint .",
    "prepublishOnly": "npm run build",
    "release": "bumpp --commit --push --tag && npm publish",
    "start": "esno src/index.ts",
    "typecheck": "tsc --noEmit",
    "test": "vitest"
  },
  "devDependencies": {
<<<<<<< HEAD
    "@antfu/ni": "^0.21.4",
    "@imyangyong/eslint-config": "^0.12.0",
=======
    "@antfu/eslint-config": "^0.40.2",
    "@antfu/ni": "^0.21.5",
>>>>>>> 814ec75d
    "@rollup/plugin-alias": "^5.0.0",
    "@rollup/plugin-commonjs": "^25.0.4",
    "@rollup/plugin-json": "^6.0.0",
    "@rollup/plugin-node-resolve": "^15.1.0",
    "@types/node": "^20.5.0",
    "@types/throttle-debounce": "^5.0.0",
    "bumpp": "^9.1.1",
    "eslint": "^8.47.0",
    "esno": "^0.17.0",
    "p-limit": "^4.0.0",
    "rollup": "^3.28.0",
    "rollup-plugin-dts": "^5.3.1",
    "rollup-plugin-esbuild": "^5.0.0",
    "throttle-debounce": "5.0.0",
    "typescript": "^5.1.6",
    "vite": "^4.4.9",
    "vitest": "^0.34.1"
  }
}<|MERGE_RESOLUTION|>--- conflicted
+++ resolved
@@ -1,12 +1,7 @@
 {
   "name": "@imyangyong/utils",
   "type": "module",
-<<<<<<< HEAD
   "author": "Angus Yang <imyangyong@foxmail.com>",
-=======
-  "version": "0.7.6",
-  "packageManager": "pnpm@8.6.12",
->>>>>>> 814ec75d
   "description": "Opinionated collection of common JavaScript / TypeScript utils by @antfu",
   "packageManager": "pnpm@8.6.5",
   "version": "0.3.0",
@@ -48,13 +43,8 @@
     "test": "vitest"
   },
   "devDependencies": {
-<<<<<<< HEAD
-    "@antfu/ni": "^0.21.4",
+    "@antfu/ni": "^0.21.5",
     "@imyangyong/eslint-config": "^0.12.0",
-=======
-    "@antfu/eslint-config": "^0.40.2",
-    "@antfu/ni": "^0.21.5",
->>>>>>> 814ec75d
     "@rollup/plugin-alias": "^5.0.0",
     "@rollup/plugin-commonjs": "^25.0.4",
     "@rollup/plugin-json": "^6.0.0",
