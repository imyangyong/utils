lockfileVersion: '6.0'

settings:
  autoInstallPeers: true
  excludeLinksFromLockfile: false

devDependencies:
<<<<<<< HEAD
=======
  '@antfu/eslint-config':
    specifier: ^2.6.4
    version: 2.6.4(@vue/compiler-sfc@3.4.19)(eslint-ts-patch@8.55.0-1)(typescript@5.3.3)(vitest@1.0.4)
>>>>>>> c52ed88c
  '@antfu/ni':
    specifier: ^0.21.12
    version: 0.21.12
  '@imyangyong/eslint-config':
    specifier: ^1.5.0
    version: 1.5.0(@vue/compiler-sfc@3.4.19)(eslint-ts-patch@8.56.0-0)(typescript@5.3.3)(vitest@1.3.0)
  '@rollup/plugin-alias':
    specifier: ^5.1.0
    version: 5.1.0(rollup@4.12.0)
  '@rollup/plugin-commonjs':
    specifier: ^25.0.7
    version: 25.0.7(rollup@4.12.0)
  '@rollup/plugin-json':
    specifier: ^6.0.1
    version: 6.0.1(rollup@4.12.0)
  '@rollup/plugin-node-resolve':
    specifier: ^15.2.3
    version: 15.2.3(rollup@4.12.0)
  '@types/node':
    specifier: ^20.10.4
    version: 20.11.19
  '@types/throttle-debounce':
    specifier: ^5.0.2
    version: 5.0.2
  bumpp:
    specifier: ^9.2.1
    version: 9.3.0
  eslint:
    specifier: npm:eslint-ts-patch@8.55.0-1
    version: /eslint-ts-patch@8.56.0-0
  eslint-ts-patch:
    specifier: 8.55.0-1
    version: 8.56.0-0
  esno:
    specifier: ^4.0.0
    version: 4.0.0
  p-limit:
    specifier: ^5.0.0
    version: 5.0.0
  rollup:
    specifier: ^4.7.0
    version: 4.12.0
  rollup-plugin-dts:
    specifier: ^6.1.0
    version: 6.1.0(rollup@4.12.0)(typescript@5.3.3)
  rollup-plugin-esbuild:
    specifier: ^6.1.0
<<<<<<< HEAD
    version: 6.1.0(esbuild@0.20.1)(rollup@4.12.0)
=======
    version: 6.1.0(esbuild@0.20.1)(rollup@4.7.0)
>>>>>>> c52ed88c
  throttle-debounce:
    specifier: 5.0.0
    version: 5.0.0
  typescript:
    specifier: ^5.3.3
    version: 5.3.3
  vite:
    specifier: ^5.0.7
    version: 5.1.3(@types/node@20.11.19)
  vitest:
    specifier: ^1.0.4
    version: 1.3.0(@types/node@20.11.19)

packages:

  /@aashutoshrathi/word-wrap@1.2.6:
    resolution: {integrity: sha512-1Yjs2SvM8TflER/OD3cOjhWWOZb58A2t7wpE2S9XfBYTiIl+XFhQG2bjy4Pu1I+EAlCNUzRDYDdFwFYUKvXcIA==}
    engines: {node: '>=0.10.0'}
    dev: true

<<<<<<< HEAD
=======
  /@antfu/eslint-config@2.6.4(@vue/compiler-sfc@3.4.19)(eslint-ts-patch@8.55.0-1)(typescript@5.3.3)(vitest@1.0.4):
    resolution: {integrity: sha512-dMD/QC5KWS1OltdpKLhfZM7W7y7zils85opk8d4lyNr7yn0OFjZs7eMYtcC6DrrN2kQ1JrFvBM7uB0QdWn5PUQ==}
    hasBin: true
    peerDependencies:
      '@unocss/eslint-plugin': '>=0.50.0'
      eslint: '>=8.40.0'
      eslint-plugin-format: '>=0.1.0'
      eslint-plugin-react: ^7.33.2
      eslint-plugin-react-hooks: ^4.6.0
      eslint-plugin-react-refresh: ^0.4.4
      eslint-plugin-svelte: ^2.34.1
      svelte-eslint-parser: ^0.33.1
    peerDependenciesMeta:
      '@unocss/eslint-plugin':
        optional: true
      eslint-plugin-format:
        optional: true
      eslint-plugin-react:
        optional: true
      eslint-plugin-react-hooks:
        optional: true
      eslint-plugin-react-refresh:
        optional: true
      eslint-plugin-svelte:
        optional: true
      svelte-eslint-parser:
        optional: true
    dependencies:
      '@antfu/eslint-define-config': 1.23.0-2
      '@antfu/install-pkg': 0.3.1
      '@eslint-types/jsdoc': 46.8.2-1
      '@eslint-types/typescript-eslint': 6.21.0
      '@eslint-types/unicorn': 50.0.1
      '@stylistic/eslint-plugin': 1.6.2(eslint-ts-patch@8.55.0-1)(typescript@5.3.3)
      '@typescript-eslint/eslint-plugin': 6.21.0(@typescript-eslint/parser@6.21.0)(eslint-ts-patch@8.55.0-1)(typescript@5.3.3)
      '@typescript-eslint/parser': 6.21.0(eslint-ts-patch@8.55.0-1)(typescript@5.3.3)
      eslint: /eslint-ts-patch@8.55.0-1
      eslint-config-flat-gitignore: 0.1.3
      eslint-merge-processors: 0.1.0(eslint-ts-patch@8.55.0-1)
      eslint-plugin-antfu: 2.1.2(eslint-ts-patch@8.55.0-1)
      eslint-plugin-eslint-comments: 3.2.0(eslint-ts-patch@8.55.0-1)
      eslint-plugin-i: 2.29.1(@typescript-eslint/parser@6.21.0)(eslint-ts-patch@8.55.0-1)
      eslint-plugin-jsdoc: 48.1.0(eslint-ts-patch@8.55.0-1)
      eslint-plugin-jsonc: 2.13.0(eslint-ts-patch@8.55.0-1)
      eslint-plugin-markdown: 3.0.1(eslint-ts-patch@8.55.0-1)
      eslint-plugin-n: 16.6.2(eslint-ts-patch@8.55.0-1)
      eslint-plugin-no-only-tests: 3.1.0
      eslint-plugin-perfectionist: 2.5.0(eslint-ts-patch@8.55.0-1)(typescript@5.3.3)(vue-eslint-parser@9.4.2)
      eslint-plugin-toml: 0.9.2(eslint-ts-patch@8.55.0-1)
      eslint-plugin-unicorn: 50.0.1(eslint-ts-patch@8.55.0-1)
      eslint-plugin-unused-imports: 3.1.0(@typescript-eslint/eslint-plugin@6.21.0)(eslint-ts-patch@8.55.0-1)
      eslint-plugin-vitest: 0.3.22(@typescript-eslint/eslint-plugin@6.21.0)(eslint-ts-patch@8.55.0-1)(typescript@5.3.3)(vitest@1.0.4)
      eslint-plugin-vue: 9.21.1(eslint-ts-patch@8.55.0-1)
      eslint-plugin-yml: 1.12.2(eslint-ts-patch@8.55.0-1)
      eslint-processor-vue-blocks: 0.1.1(@vue/compiler-sfc@3.4.19)(eslint-ts-patch@8.55.0-1)
      globals: 13.24.0
      jsonc-eslint-parser: 2.4.0
      local-pkg: 0.5.0
      parse-gitignore: 2.0.0
      picocolors: 1.0.0
      prompts: 2.4.2
      toml-eslint-parser: 0.9.3
      vue-eslint-parser: 9.4.2(eslint-ts-patch@8.55.0-1)
      yaml-eslint-parser: 1.2.2
      yargs: 17.7.2
    transitivePeerDependencies:
      - '@vue/compiler-sfc'
      - astro-eslint-parser
      - eslint-import-resolver-typescript
      - eslint-import-resolver-webpack
      - supports-color
      - svelte
      - typescript
      - vitest
    dev: true

>>>>>>> c52ed88c
  /@antfu/eslint-define-config@1.23.0-2:
    resolution: {integrity: sha512-LvxY21+ZhpuBf/aHeBUtGQhSEfad4PkNKXKvDOSvukaM3XVTfBhwmHX2EKwAsdq5DlfjbT3qqYyMiueBIO5iDQ==}
    engines: {node: '>=18.0.0', npm: '>=9.0.0', pnpm: '>= 8.6.0'}
    dev: true

  /@antfu/install-pkg@0.3.1:
    resolution: {integrity: sha512-A3zWY9VeTPnxlMiZtsGHw2lSd3ghwvL8s9RiGOtqvDxhhFfZ781ynsGBa/iUnDJ5zBrmTFQrJDud3TGgRISaxw==}
    dependencies:
      execa: 8.0.1
    dev: true

  /@antfu/ni@0.21.12:
    resolution: {integrity: sha512-2aDL3WUv8hMJb2L3r/PIQWsTLyq7RQr3v9xD16fiz6O8ys1xEyLhhTOv8gxtZvJiTzjTF5pHoArvRdesGL1DMQ==}
    hasBin: true
    dev: true

  /@babel/code-frame@7.23.5:
    resolution: {integrity: sha512-CgH3s1a96LipHCmSUmYFPwY7MNx8C3avkq7i4Wl3cfa662ldtUe4VM1TPXX70pfmrlWTb6jLqTYrZyT2ZTJBgA==}
    engines: {node: '>=6.9.0'}
    requiresBuild: true
    dependencies:
      '@babel/highlight': 7.23.4
      chalk: 2.4.2
    dev: true

  /@babel/helper-string-parser@7.23.4:
    resolution: {integrity: sha512-803gmbQdqwdf4olxrX4AJyFBV/RTr3rSmOj0rKwesmzlfhYNDEs+/iOcznzpNWlJlIlTJC2QfPFcHB6DlzdVLQ==}
    engines: {node: '>=6.9.0'}
    dev: true

  /@babel/helper-validator-identifier@7.22.20:
    resolution: {integrity: sha512-Y4OZ+ytlatR8AI+8KZfKuL5urKp7qey08ha31L8b3BwewJAoJamTzyvxPR/5D+KkdJCGPq/+8TukHBlY10FX9A==}
    engines: {node: '>=6.9.0'}
    requiresBuild: true
    dev: true

  /@babel/highlight@7.23.4:
    resolution: {integrity: sha512-acGdbYSfp2WheJoJm/EBBBLh/ID8KDc64ISZ9DYtBmC8/Q204PZJLHyzeB5qMzJ5trcOkybd78M4x2KWsUq++A==}
    engines: {node: '>=6.9.0'}
    requiresBuild: true
    dependencies:
      '@babel/helper-validator-identifier': 7.22.20
      chalk: 2.4.2
      js-tokens: 4.0.0
    dev: true

  /@babel/parser@7.23.9:
    resolution: {integrity: sha512-9tcKgqKbs3xGJ+NtKF2ndOBBLVwPjl1SHxPQkd36r3Dlirw3xWUeGaTbqr7uGZcTaxkVNwc+03SVP7aCdWrTlA==}
    engines: {node: '>=6.0.0'}
    hasBin: true
    dependencies:
      '@babel/types': 7.23.9
    dev: true

  /@babel/types@7.23.9:
    resolution: {integrity: sha512-dQjSq/7HaSjRM43FFGnv5keM2HsxpmyV1PfaSVm0nzzjwwTmjOe6J4bC8e3+pTEIgHaHj+1ZlLThRJ2auc/w1Q==}
    engines: {node: '>=6.9.0'}
    dependencies:
      '@babel/helper-string-parser': 7.23.4
      '@babel/helper-validator-identifier': 7.22.20
      to-fast-properties: 2.0.0
    dev: true

  /@es-joy/jsdoccomment@0.42.0:
    resolution: {integrity: sha512-R1w57YlVA6+YE01wch3GPYn6bCsrOV3YW/5oGGE2tmX6JcL9Nr+b5IikrjMPF+v9CV3ay+obImEdsDhovhJrzw==}
    engines: {node: '>=16'}
    dependencies:
      comment-parser: 1.4.1
      esquery: 1.5.0
      jsdoc-type-pratt-parser: 4.0.0
    dev: true

<<<<<<< HEAD
  /@esbuild/aix-ppc64@0.19.12:
    resolution: {integrity: sha512-bmoCYyWdEL3wDQIVbcyzRyeKLgk2WtWLTWz1ZIAZF/EGbNOwSA6ew3PftJ1PqMiOOGu0OyFMzG53L0zqIpPeNA==}
    engines: {node: '>=12'}
    cpu: [ppc64]
    os: [aix]
    requiresBuild: true
    dev: true
    optional: true

=======
>>>>>>> c52ed88c
  /@esbuild/aix-ppc64@0.20.1:
    resolution: {integrity: sha512-m55cpeupQ2DbuRGQMMZDzbv9J9PgVelPjlcmM5kxHnrBdBx6REaEd7LamYV7Dm8N7rCyR/XwU6rVP8ploKtIkA==}
    engines: {node: '>=12'}
    cpu: [ppc64]
    os: [aix]
    requiresBuild: true
    dev: true
    optional: true

  /@esbuild/android-arm64@0.18.20:
    resolution: {integrity: sha512-Nz4rJcchGDtENV0eMKUNa6L12zz2zBDXuhj/Vjh18zGqB44Bi7MBMSXjgunJgjRhCmKOjnPuZp4Mb6OKqtMHLQ==}
    engines: {node: '>=12'}
    cpu: [arm64]
    os: [android]
    requiresBuild: true
    dev: true
    optional: true

  /@esbuild/android-arm64@0.19.12:
    resolution: {integrity: sha512-P0UVNGIienjZv3f5zq0DP3Nt2IE/3plFzuaS96vihvD0Hd6H/q4WXUGpCxD/E8YrSXfNyRPbpTq+T8ZQioSuPA==}
    engines: {node: '>=12'}
    cpu: [arm64]
    os: [android]
    requiresBuild: true
    dev: true
    optional: true

  /@esbuild/android-arm64@0.20.1:
    resolution: {integrity: sha512-hCnXNF0HM6AjowP+Zou0ZJMWWa1VkD77BXe959zERgGJBBxB+sV+J9f/rcjeg2c5bsukD/n17RKWXGFCO5dD5A==}
    engines: {node: '>=12'}
    cpu: [arm64]
    os: [android]
    requiresBuild: true
    dev: true
    optional: true

  /@esbuild/android-arm64@0.20.1:
    resolution: {integrity: sha512-hCnXNF0HM6AjowP+Zou0ZJMWWa1VkD77BXe959zERgGJBBxB+sV+J9f/rcjeg2c5bsukD/n17RKWXGFCO5dD5A==}
    engines: {node: '>=12'}
    cpu: [arm64]
    os: [android]
    requiresBuild: true
    dev: true
    optional: true

  /@esbuild/android-arm@0.18.20:
    resolution: {integrity: sha512-fyi7TDI/ijKKNZTUJAQqiG5T7YjJXgnzkURqmGj13C6dCqckZBLdl4h7bkhHt/t0WP+zO9/zwroDvANaOqO5Sw==}
    engines: {node: '>=12'}
    cpu: [arm]
    os: [android]
    requiresBuild: true
    dev: true
    optional: true

  /@esbuild/android-arm@0.19.12:
    resolution: {integrity: sha512-qg/Lj1mu3CdQlDEEiWrlC4eaPZ1KztwGJ9B6J+/6G+/4ewxJg7gqj8eVYWvao1bXrqGiW2rsBZFSX3q2lcW05w==}
    engines: {node: '>=12'}
    cpu: [arm]
    os: [android]
    requiresBuild: true
    dev: true
    optional: true

  /@esbuild/android-arm@0.20.1:
    resolution: {integrity: sha512-4j0+G27/2ZXGWR5okcJi7pQYhmkVgb4D7UKwxcqrjhvp5TKWx3cUjgB1CGj1mfdmJBQ9VnUGgUhign+FPF2Zgw==}
    engines: {node: '>=12'}
    cpu: [arm]
    os: [android]
    requiresBuild: true
    dev: true
    optional: true

  /@esbuild/android-arm@0.20.1:
    resolution: {integrity: sha512-4j0+G27/2ZXGWR5okcJi7pQYhmkVgb4D7UKwxcqrjhvp5TKWx3cUjgB1CGj1mfdmJBQ9VnUGgUhign+FPF2Zgw==}
    engines: {node: '>=12'}
    cpu: [arm]
    os: [android]
    requiresBuild: true
    dev: true
    optional: true

  /@esbuild/android-x64@0.18.20:
    resolution: {integrity: sha512-8GDdlePJA8D6zlZYJV/jnrRAi6rOiNaCC/JclcXpB+KIuvfBN4owLtgzY2bsxnx666XjJx2kDPUmnTtR8qKQUg==}
    engines: {node: '>=12'}
    cpu: [x64]
    os: [android]
    requiresBuild: true
    dev: true
    optional: true

  /@esbuild/android-x64@0.19.12:
    resolution: {integrity: sha512-3k7ZoUW6Q6YqhdhIaq/WZ7HwBpnFBlW905Fa4s4qWJyiNOgT1dOqDiVAQFwBH7gBRZr17gLrlFCRzF6jFh7Kew==}
    engines: {node: '>=12'}
    cpu: [x64]
    os: [android]
    requiresBuild: true
    dev: true
    optional: true

  /@esbuild/android-x64@0.20.1:
    resolution: {integrity: sha512-MSfZMBoAsnhpS+2yMFYIQUPs8Z19ajwfuaSZx+tSl09xrHZCjbeXXMsUF/0oq7ojxYEpsSo4c0SfjxOYXRbpaA==}
    engines: {node: '>=12'}
    cpu: [x64]
    os: [android]
    requiresBuild: true
    dev: true
    optional: true

  /@esbuild/android-x64@0.20.1:
    resolution: {integrity: sha512-MSfZMBoAsnhpS+2yMFYIQUPs8Z19ajwfuaSZx+tSl09xrHZCjbeXXMsUF/0oq7ojxYEpsSo4c0SfjxOYXRbpaA==}
    engines: {node: '>=12'}
    cpu: [x64]
    os: [android]
    requiresBuild: true
    dev: true
    optional: true

  /@esbuild/darwin-arm64@0.18.20:
    resolution: {integrity: sha512-bxRHW5kHU38zS2lPTPOyuyTm+S+eobPUnTNkdJEfAddYgEcll4xkT8DB9d2008DtTbl7uJag2HuE5NZAZgnNEA==}
    engines: {node: '>=12'}
    cpu: [arm64]
    os: [darwin]
    requiresBuild: true
    dev: true
    optional: true

  /@esbuild/darwin-arm64@0.19.12:
    resolution: {integrity: sha512-B6IeSgZgtEzGC42jsI+YYu9Z3HKRxp8ZT3cqhvliEHovq8HSX2YX8lNocDn79gCKJXOSaEot9MVYky7AKjCs8g==}
    engines: {node: '>=12'}
    cpu: [arm64]
    os: [darwin]
    requiresBuild: true
    dev: true
    optional: true

  /@esbuild/darwin-arm64@0.20.1:
    resolution: {integrity: sha512-Ylk6rzgMD8klUklGPzS414UQLa5NPXZD5tf8JmQU8GQrj6BrFA/Ic9tb2zRe1kOZyCbGl+e8VMbDRazCEBqPvA==}
    engines: {node: '>=12'}
    cpu: [arm64]
    os: [darwin]
    requiresBuild: true
    dev: true
    optional: true

  /@esbuild/darwin-arm64@0.20.1:
    resolution: {integrity: sha512-Ylk6rzgMD8klUklGPzS414UQLa5NPXZD5tf8JmQU8GQrj6BrFA/Ic9tb2zRe1kOZyCbGl+e8VMbDRazCEBqPvA==}
    engines: {node: '>=12'}
    cpu: [arm64]
    os: [darwin]
    requiresBuild: true
    dev: true
    optional: true

  /@esbuild/darwin-x64@0.18.20:
    resolution: {integrity: sha512-pc5gxlMDxzm513qPGbCbDukOdsGtKhfxD1zJKXjCCcU7ju50O7MeAZ8c4krSJcOIJGFR+qx21yMMVYwiQvyTyQ==}
    engines: {node: '>=12'}
    cpu: [x64]
    os: [darwin]
    requiresBuild: true
    dev: true
    optional: true

  /@esbuild/darwin-x64@0.19.12:
    resolution: {integrity: sha512-hKoVkKzFiToTgn+41qGhsUJXFlIjxI/jSYeZf3ugemDYZldIXIxhvwN6erJGlX4t5h417iFuheZ7l+YVn05N3A==}
    engines: {node: '>=12'}
    cpu: [x64]
    os: [darwin]
    requiresBuild: true
    dev: true
    optional: true

  /@esbuild/darwin-x64@0.20.1:
    resolution: {integrity: sha512-pFIfj7U2w5sMp52wTY1XVOdoxw+GDwy9FsK3OFz4BpMAjvZVs0dT1VXs8aQm22nhwoIWUmIRaE+4xow8xfIDZA==}
    engines: {node: '>=12'}
    cpu: [x64]
    os: [darwin]
    requiresBuild: true
    dev: true
    optional: true

  /@esbuild/darwin-x64@0.20.1:
    resolution: {integrity: sha512-pFIfj7U2w5sMp52wTY1XVOdoxw+GDwy9FsK3OFz4BpMAjvZVs0dT1VXs8aQm22nhwoIWUmIRaE+4xow8xfIDZA==}
    engines: {node: '>=12'}
    cpu: [x64]
    os: [darwin]
    requiresBuild: true
    dev: true
    optional: true

  /@esbuild/freebsd-arm64@0.18.20:
    resolution: {integrity: sha512-yqDQHy4QHevpMAaxhhIwYPMv1NECwOvIpGCZkECn8w2WFHXjEwrBn3CeNIYsibZ/iZEUemj++M26W3cNR5h+Tw==}
    engines: {node: '>=12'}
    cpu: [arm64]
    os: [freebsd]
    requiresBuild: true
    dev: true
    optional: true

  /@esbuild/freebsd-arm64@0.19.12:
    resolution: {integrity: sha512-4aRvFIXmwAcDBw9AueDQ2YnGmz5L6obe5kmPT8Vd+/+x/JMVKCgdcRwH6APrbpNXsPz+K653Qg8HB/oXvXVukA==}
    engines: {node: '>=12'}
    cpu: [arm64]
    os: [freebsd]
    requiresBuild: true
    dev: true
    optional: true

  /@esbuild/freebsd-arm64@0.20.1:
    resolution: {integrity: sha512-UyW1WZvHDuM4xDz0jWun4qtQFauNdXjXOtIy7SYdf7pbxSWWVlqhnR/T2TpX6LX5NI62spt0a3ldIIEkPM6RHw==}
    engines: {node: '>=12'}
    cpu: [arm64]
    os: [freebsd]
    requiresBuild: true
    dev: true
    optional: true

  /@esbuild/freebsd-arm64@0.20.1:
    resolution: {integrity: sha512-UyW1WZvHDuM4xDz0jWun4qtQFauNdXjXOtIy7SYdf7pbxSWWVlqhnR/T2TpX6LX5NI62spt0a3ldIIEkPM6RHw==}
    engines: {node: '>=12'}
    cpu: [arm64]
    os: [freebsd]
    requiresBuild: true
    dev: true
    optional: true

  /@esbuild/freebsd-x64@0.18.20:
    resolution: {integrity: sha512-tgWRPPuQsd3RmBZwarGVHZQvtzfEBOreNuxEMKFcd5DaDn2PbBxfwLcj4+aenoh7ctXcbXmOQIn8HI6mCSw5MQ==}
    engines: {node: '>=12'}
    cpu: [x64]
    os: [freebsd]
    requiresBuild: true
    dev: true
    optional: true

  /@esbuild/freebsd-x64@0.19.12:
    resolution: {integrity: sha512-EYoXZ4d8xtBoVN7CEwWY2IN4ho76xjYXqSXMNccFSx2lgqOG/1TBPW0yPx1bJZk94qu3tX0fycJeeQsKovA8gg==}
    engines: {node: '>=12'}
    cpu: [x64]
    os: [freebsd]
    requiresBuild: true
    dev: true
    optional: true

  /@esbuild/freebsd-x64@0.20.1:
    resolution: {integrity: sha512-itPwCw5C+Jh/c624vcDd9kRCCZVpzpQn8dtwoYIt2TJF3S9xJLiRohnnNrKwREvcZYx0n8sCSbvGH349XkcQeg==}
    engines: {node: '>=12'}
    cpu: [x64]
    os: [freebsd]
    requiresBuild: true
    dev: true
    optional: true

  /@esbuild/freebsd-x64@0.20.1:
    resolution: {integrity: sha512-itPwCw5C+Jh/c624vcDd9kRCCZVpzpQn8dtwoYIt2TJF3S9xJLiRohnnNrKwREvcZYx0n8sCSbvGH349XkcQeg==}
    engines: {node: '>=12'}
    cpu: [x64]
    os: [freebsd]
    requiresBuild: true
    dev: true
    optional: true

  /@esbuild/linux-arm64@0.18.20:
    resolution: {integrity: sha512-2YbscF+UL7SQAVIpnWvYwM+3LskyDmPhe31pE7/aoTMFKKzIc9lLbyGUpmmb8a8AixOL61sQ/mFh3jEjHYFvdA==}
    engines: {node: '>=12'}
    cpu: [arm64]
    os: [linux]
    requiresBuild: true
    dev: true
    optional: true

  /@esbuild/linux-arm64@0.19.12:
    resolution: {integrity: sha512-EoTjyYyLuVPfdPLsGVVVC8a0p1BFFvtpQDB/YLEhaXyf/5bczaGeN15QkR+O4S5LeJ92Tqotve7i1jn35qwvdA==}
    engines: {node: '>=12'}
    cpu: [arm64]
    os: [linux]
    requiresBuild: true
    dev: true
    optional: true

  /@esbuild/linux-arm64@0.20.1:
    resolution: {integrity: sha512-cX8WdlF6Cnvw/DO9/X7XLH2J6CkBnz7Twjpk56cshk9sjYVcuh4sXQBy5bmTwzBjNVZze2yaV1vtcJS04LbN8w==}
    engines: {node: '>=12'}
    cpu: [arm64]
    os: [linux]
    requiresBuild: true
    dev: true
    optional: true

  /@esbuild/linux-arm64@0.20.1:
    resolution: {integrity: sha512-cX8WdlF6Cnvw/DO9/X7XLH2J6CkBnz7Twjpk56cshk9sjYVcuh4sXQBy5bmTwzBjNVZze2yaV1vtcJS04LbN8w==}
    engines: {node: '>=12'}
    cpu: [arm64]
    os: [linux]
    requiresBuild: true
    dev: true
    optional: true

  /@esbuild/linux-arm@0.18.20:
    resolution: {integrity: sha512-/5bHkMWnq1EgKr1V+Ybz3s1hWXok7mDFUMQ4cG10AfW3wL02PSZi5kFpYKrptDsgb2WAJIvRcDm+qIvXf/apvg==}
    engines: {node: '>=12'}
    cpu: [arm]
    os: [linux]
    requiresBuild: true
    dev: true
    optional: true

  /@esbuild/linux-arm@0.19.12:
    resolution: {integrity: sha512-J5jPms//KhSNv+LO1S1TX1UWp1ucM6N6XuL6ITdKWElCu8wXP72l9MM0zDTzzeikVyqFE6U8YAV9/tFyj0ti+w==}
    engines: {node: '>=12'}
    cpu: [arm]
    os: [linux]
    requiresBuild: true
    dev: true
    optional: true

  /@esbuild/linux-arm@0.20.1:
    resolution: {integrity: sha512-LojC28v3+IhIbfQ+Vu4Ut5n3wKcgTu6POKIHN9Wpt0HnfgUGlBuyDDQR4jWZUZFyYLiz4RBBBmfU6sNfn6RhLw==}
    engines: {node: '>=12'}
    cpu: [arm]
    os: [linux]
    requiresBuild: true
    dev: true
    optional: true

  /@esbuild/linux-arm@0.20.1:
    resolution: {integrity: sha512-LojC28v3+IhIbfQ+Vu4Ut5n3wKcgTu6POKIHN9Wpt0HnfgUGlBuyDDQR4jWZUZFyYLiz4RBBBmfU6sNfn6RhLw==}
    engines: {node: '>=12'}
    cpu: [arm]
    os: [linux]
    requiresBuild: true
    dev: true
    optional: true

  /@esbuild/linux-ia32@0.18.20:
    resolution: {integrity: sha512-P4etWwq6IsReT0E1KHU40bOnzMHoH73aXp96Fs8TIT6z9Hu8G6+0SHSw9i2isWrD2nbx2qo5yUqACgdfVGx7TA==}
    engines: {node: '>=12'}
    cpu: [ia32]
    os: [linux]
    requiresBuild: true
    dev: true
    optional: true

  /@esbuild/linux-ia32@0.19.12:
    resolution: {integrity: sha512-Thsa42rrP1+UIGaWz47uydHSBOgTUnwBwNq59khgIwktK6x60Hivfbux9iNR0eHCHzOLjLMLfUMLCypBkZXMHA==}
    engines: {node: '>=12'}
    cpu: [ia32]
    os: [linux]
    requiresBuild: true
    dev: true
    optional: true

  /@esbuild/linux-ia32@0.20.1:
    resolution: {integrity: sha512-4H/sQCy1mnnGkUt/xszaLlYJVTz3W9ep52xEefGtd6yXDQbz/5fZE5dFLUgsPdbUOQANcVUa5iO6g3nyy5BJiw==}
    engines: {node: '>=12'}
    cpu: [ia32]
    os: [linux]
    requiresBuild: true
    dev: true
    optional: true

  /@esbuild/linux-ia32@0.20.1:
    resolution: {integrity: sha512-4H/sQCy1mnnGkUt/xszaLlYJVTz3W9ep52xEefGtd6yXDQbz/5fZE5dFLUgsPdbUOQANcVUa5iO6g3nyy5BJiw==}
    engines: {node: '>=12'}
    cpu: [ia32]
    os: [linux]
    requiresBuild: true
    dev: true
    optional: true

  /@esbuild/linux-loong64@0.18.20:
    resolution: {integrity: sha512-nXW8nqBTrOpDLPgPY9uV+/1DjxoQ7DoB2N8eocyq8I9XuqJ7BiAMDMf9n1xZM9TgW0J8zrquIb/A7s3BJv7rjg==}
    engines: {node: '>=12'}
    cpu: [loong64]
    os: [linux]
    requiresBuild: true
    dev: true
    optional: true

  /@esbuild/linux-loong64@0.19.12:
    resolution: {integrity: sha512-LiXdXA0s3IqRRjm6rV6XaWATScKAXjI4R4LoDlvO7+yQqFdlr1Bax62sRwkVvRIrwXxvtYEHHI4dm50jAXkuAA==}
    engines: {node: '>=12'}
    cpu: [loong64]
    os: [linux]
    requiresBuild: true
    dev: true
    optional: true

  /@esbuild/linux-loong64@0.20.1:
    resolution: {integrity: sha512-c0jgtB+sRHCciVXlyjDcWb2FUuzlGVRwGXgI+3WqKOIuoo8AmZAddzeOHeYLtD+dmtHw3B4Xo9wAUdjlfW5yYA==}
    engines: {node: '>=12'}
    cpu: [loong64]
    os: [linux]
    requiresBuild: true
    dev: true
    optional: true

  /@esbuild/linux-loong64@0.20.1:
    resolution: {integrity: sha512-c0jgtB+sRHCciVXlyjDcWb2FUuzlGVRwGXgI+3WqKOIuoo8AmZAddzeOHeYLtD+dmtHw3B4Xo9wAUdjlfW5yYA==}
    engines: {node: '>=12'}
    cpu: [loong64]
    os: [linux]
    requiresBuild: true
    dev: true
    optional: true

  /@esbuild/linux-mips64el@0.18.20:
    resolution: {integrity: sha512-d5NeaXZcHp8PzYy5VnXV3VSd2D328Zb+9dEq5HE6bw6+N86JVPExrA6O68OPwobntbNJ0pzCpUFZTo3w0GyetQ==}
    engines: {node: '>=12'}
    cpu: [mips64el]
    os: [linux]
    requiresBuild: true
    dev: true
    optional: true

  /@esbuild/linux-mips64el@0.19.12:
    resolution: {integrity: sha512-fEnAuj5VGTanfJ07ff0gOA6IPsvrVHLVb6Lyd1g2/ed67oU1eFzL0r9WL7ZzscD+/N6i3dWumGE1Un4f7Amf+w==}
    engines: {node: '>=12'}
    cpu: [mips64el]
    os: [linux]
    requiresBuild: true
    dev: true
    optional: true

  /@esbuild/linux-mips64el@0.20.1:
    resolution: {integrity: sha512-TgFyCfIxSujyuqdZKDZ3yTwWiGv+KnlOeXXitCQ+trDODJ+ZtGOzLkSWngynP0HZnTsDyBbPy7GWVXWaEl6lhA==}
    engines: {node: '>=12'}
    cpu: [mips64el]
    os: [linux]
    requiresBuild: true
    dev: true
    optional: true

  /@esbuild/linux-mips64el@0.20.1:
    resolution: {integrity: sha512-TgFyCfIxSujyuqdZKDZ3yTwWiGv+KnlOeXXitCQ+trDODJ+ZtGOzLkSWngynP0HZnTsDyBbPy7GWVXWaEl6lhA==}
    engines: {node: '>=12'}
    cpu: [mips64el]
    os: [linux]
    requiresBuild: true
    dev: true
    optional: true

  /@esbuild/linux-ppc64@0.18.20:
    resolution: {integrity: sha512-WHPyeScRNcmANnLQkq6AfyXRFr5D6N2sKgkFo2FqguP44Nw2eyDlbTdZwd9GYk98DZG9QItIiTlFLHJHjxP3FA==}
    engines: {node: '>=12'}
    cpu: [ppc64]
    os: [linux]
    requiresBuild: true
    dev: true
    optional: true

  /@esbuild/linux-ppc64@0.19.12:
    resolution: {integrity: sha512-nYJA2/QPimDQOh1rKWedNOe3Gfc8PabU7HT3iXWtNUbRzXS9+vgB0Fjaqr//XNbd82mCxHzik2qotuI89cfixg==}
    engines: {node: '>=12'}
    cpu: [ppc64]
    os: [linux]
    requiresBuild: true
    dev: true
    optional: true

  /@esbuild/linux-ppc64@0.20.1:
    resolution: {integrity: sha512-b+yuD1IUeL+Y93PmFZDZFIElwbmFfIKLKlYI8M6tRyzE6u7oEP7onGk0vZRh8wfVGC2dZoy0EqX1V8qok4qHaw==}
    engines: {node: '>=12'}
    cpu: [ppc64]
    os: [linux]
    requiresBuild: true
    dev: true
    optional: true

  /@esbuild/linux-ppc64@0.20.1:
    resolution: {integrity: sha512-b+yuD1IUeL+Y93PmFZDZFIElwbmFfIKLKlYI8M6tRyzE6u7oEP7onGk0vZRh8wfVGC2dZoy0EqX1V8qok4qHaw==}
    engines: {node: '>=12'}
    cpu: [ppc64]
    os: [linux]
    requiresBuild: true
    dev: true
    optional: true

  /@esbuild/linux-riscv64@0.18.20:
    resolution: {integrity: sha512-WSxo6h5ecI5XH34KC7w5veNnKkju3zBRLEQNY7mv5mtBmrP/MjNBCAlsM2u5hDBlS3NGcTQpoBvRzqBcRtpq1A==}
    engines: {node: '>=12'}
    cpu: [riscv64]
    os: [linux]
    requiresBuild: true
    dev: true
    optional: true

  /@esbuild/linux-riscv64@0.19.12:
    resolution: {integrity: sha512-2MueBrlPQCw5dVJJpQdUYgeqIzDQgw3QtiAHUC4RBz9FXPrskyyU3VI1hw7C0BSKB9OduwSJ79FTCqtGMWqJHg==}
    engines: {node: '>=12'}
    cpu: [riscv64]
    os: [linux]
    requiresBuild: true
    dev: true
    optional: true

  /@esbuild/linux-riscv64@0.20.1:
    resolution: {integrity: sha512-wpDlpE0oRKZwX+GfomcALcouqjjV8MIX8DyTrxfyCfXxoKQSDm45CZr9fanJ4F6ckD4yDEPT98SrjvLwIqUCgg==}
    engines: {node: '>=12'}
    cpu: [riscv64]
    os: [linux]
    requiresBuild: true
    dev: true
    optional: true

  /@esbuild/linux-riscv64@0.20.1:
    resolution: {integrity: sha512-wpDlpE0oRKZwX+GfomcALcouqjjV8MIX8DyTrxfyCfXxoKQSDm45CZr9fanJ4F6ckD4yDEPT98SrjvLwIqUCgg==}
    engines: {node: '>=12'}
    cpu: [riscv64]
    os: [linux]
    requiresBuild: true
    dev: true
    optional: true

  /@esbuild/linux-s390x@0.18.20:
    resolution: {integrity: sha512-+8231GMs3mAEth6Ja1iK0a1sQ3ohfcpzpRLH8uuc5/KVDFneH6jtAJLFGafpzpMRO6DzJ6AvXKze9LfFMrIHVQ==}
    engines: {node: '>=12'}
    cpu: [s390x]
    os: [linux]
    requiresBuild: true
    dev: true
    optional: true

  /@esbuild/linux-s390x@0.19.12:
    resolution: {integrity: sha512-+Pil1Nv3Umes4m3AZKqA2anfhJiVmNCYkPchwFJNEJN5QxmTs1uzyy4TvmDrCRNT2ApwSari7ZIgrPeUx4UZDg==}
    engines: {node: '>=12'}
    cpu: [s390x]
    os: [linux]
    requiresBuild: true
    dev: true
    optional: true

  /@esbuild/linux-s390x@0.20.1:
    resolution: {integrity: sha512-5BepC2Au80EohQ2dBpyTquqGCES7++p7G+7lXe1bAIvMdXm4YYcEfZtQrP4gaoZ96Wv1Ute61CEHFU7h4FMueQ==}
    engines: {node: '>=12'}
    cpu: [s390x]
    os: [linux]
    requiresBuild: true
    dev: true
    optional: true

  /@esbuild/linux-s390x@0.20.1:
    resolution: {integrity: sha512-5BepC2Au80EohQ2dBpyTquqGCES7++p7G+7lXe1bAIvMdXm4YYcEfZtQrP4gaoZ96Wv1Ute61CEHFU7h4FMueQ==}
    engines: {node: '>=12'}
    cpu: [s390x]
    os: [linux]
    requiresBuild: true
    dev: true
    optional: true

  /@esbuild/linux-x64@0.18.20:
    resolution: {integrity: sha512-UYqiqemphJcNsFEskc73jQ7B9jgwjWrSayxawS6UVFZGWrAAtkzjxSqnoclCXxWtfwLdzU+vTpcNYhpn43uP1w==}
    engines: {node: '>=12'}
    cpu: [x64]
    os: [linux]
    requiresBuild: true
    dev: true
    optional: true

  /@esbuild/linux-x64@0.19.12:
    resolution: {integrity: sha512-B71g1QpxfwBvNrfyJdVDexenDIt1CiDN1TIXLbhOw0KhJzE78KIFGX6OJ9MrtC0oOqMWf+0xop4qEU8JrJTwCg==}
    engines: {node: '>=12'}
    cpu: [x64]
    os: [linux]
    requiresBuild: true
    dev: true
    optional: true

  /@esbuild/linux-x64@0.20.1:
    resolution: {integrity: sha512-5gRPk7pKuaIB+tmH+yKd2aQTRpqlf1E4f/mC+tawIm/CGJemZcHZpp2ic8oD83nKgUPMEd0fNanrnFljiruuyA==}
    engines: {node: '>=12'}
    cpu: [x64]
    os: [linux]
    requiresBuild: true
    dev: true
    optional: true

  /@esbuild/linux-x64@0.20.1:
    resolution: {integrity: sha512-5gRPk7pKuaIB+tmH+yKd2aQTRpqlf1E4f/mC+tawIm/CGJemZcHZpp2ic8oD83nKgUPMEd0fNanrnFljiruuyA==}
    engines: {node: '>=12'}
    cpu: [x64]
    os: [linux]
    requiresBuild: true
    dev: true
    optional: true

  /@esbuild/netbsd-x64@0.18.20:
    resolution: {integrity: sha512-iO1c++VP6xUBUmltHZoMtCUdPlnPGdBom6IrO4gyKPFFVBKioIImVooR5I83nTew5UOYrk3gIJhbZh8X44y06A==}
    engines: {node: '>=12'}
    cpu: [x64]
    os: [netbsd]
    requiresBuild: true
    dev: true
    optional: true

  /@esbuild/netbsd-x64@0.19.12:
    resolution: {integrity: sha512-3ltjQ7n1owJgFbuC61Oj++XhtzmymoCihNFgT84UAmJnxJfm4sYCiSLTXZtE00VWYpPMYc+ZQmB6xbSdVh0JWA==}
    engines: {node: '>=12'}
    cpu: [x64]
    os: [netbsd]
    requiresBuild: true
    dev: true
    optional: true

  /@esbuild/netbsd-x64@0.20.1:
    resolution: {integrity: sha512-4fL68JdrLV2nVW2AaWZBv3XEm3Ae3NZn/7qy2KGAt3dexAgSVT+Hc97JKSZnqezgMlv9x6KV0ZkZY7UO5cNLCg==}
    engines: {node: '>=12'}
    cpu: [x64]
    os: [netbsd]
    requiresBuild: true
    dev: true
    optional: true

  /@esbuild/netbsd-x64@0.20.1:
    resolution: {integrity: sha512-4fL68JdrLV2nVW2AaWZBv3XEm3Ae3NZn/7qy2KGAt3dexAgSVT+Hc97JKSZnqezgMlv9x6KV0ZkZY7UO5cNLCg==}
    engines: {node: '>=12'}
    cpu: [x64]
    os: [netbsd]
    requiresBuild: true
    dev: true
    optional: true

  /@esbuild/openbsd-x64@0.18.20:
    resolution: {integrity: sha512-e5e4YSsuQfX4cxcygw/UCPIEP6wbIL+se3sxPdCiMbFLBWu0eiZOJ7WoD+ptCLrmjZBK1Wk7I6D/I3NglUGOxg==}
    engines: {node: '>=12'}
    cpu: [x64]
    os: [openbsd]
    requiresBuild: true
    dev: true
    optional: true

  /@esbuild/openbsd-x64@0.19.12:
    resolution: {integrity: sha512-RbrfTB9SWsr0kWmb9srfF+L933uMDdu9BIzdA7os2t0TXhCRjrQyCeOt6wVxr79CKD4c+p+YhCj31HBkYcXebw==}
    engines: {node: '>=12'}
    cpu: [x64]
    os: [openbsd]
    requiresBuild: true
    dev: true
    optional: true

  /@esbuild/openbsd-x64@0.20.1:
    resolution: {integrity: sha512-GhRuXlvRE+twf2ES+8REbeCb/zeikNqwD3+6S5y5/x+DYbAQUNl0HNBs4RQJqrechS4v4MruEr8ZtAin/hK5iw==}
    engines: {node: '>=12'}
    cpu: [x64]
    os: [openbsd]
    requiresBuild: true
    dev: true
    optional: true

  /@esbuild/openbsd-x64@0.20.1:
    resolution: {integrity: sha512-GhRuXlvRE+twf2ES+8REbeCb/zeikNqwD3+6S5y5/x+DYbAQUNl0HNBs4RQJqrechS4v4MruEr8ZtAin/hK5iw==}
    engines: {node: '>=12'}
    cpu: [x64]
    os: [openbsd]
    requiresBuild: true
    dev: true
    optional: true

  /@esbuild/sunos-x64@0.18.20:
    resolution: {integrity: sha512-kDbFRFp0YpTQVVrqUd5FTYmWo45zGaXe0X8E1G/LKFC0v8x0vWrhOWSLITcCn63lmZIxfOMXtCfti/RxN/0wnQ==}
    engines: {node: '>=12'}
    cpu: [x64]
    os: [sunos]
    requiresBuild: true
    dev: true
    optional: true

  /@esbuild/sunos-x64@0.19.12:
    resolution: {integrity: sha512-HKjJwRrW8uWtCQnQOz9qcU3mUZhTUQvi56Q8DPTLLB+DawoiQdjsYq+j+D3s9I8VFtDr+F9CjgXKKC4ss89IeA==}
    engines: {node: '>=12'}
    cpu: [x64]
    os: [sunos]
    requiresBuild: true
    dev: true
    optional: true

  /@esbuild/sunos-x64@0.20.1:
    resolution: {integrity: sha512-ZnWEyCM0G1Ex6JtsygvC3KUUrlDXqOihw8RicRuQAzw+c4f1D66YlPNNV3rkjVW90zXVsHwZYWbJh3v+oQFM9Q==}
    engines: {node: '>=12'}
    cpu: [x64]
    os: [sunos]
    requiresBuild: true
    dev: true
    optional: true

  /@esbuild/sunos-x64@0.20.1:
    resolution: {integrity: sha512-ZnWEyCM0G1Ex6JtsygvC3KUUrlDXqOihw8RicRuQAzw+c4f1D66YlPNNV3rkjVW90zXVsHwZYWbJh3v+oQFM9Q==}
    engines: {node: '>=12'}
    cpu: [x64]
    os: [sunos]
    requiresBuild: true
    dev: true
    optional: true

  /@esbuild/win32-arm64@0.18.20:
    resolution: {integrity: sha512-ddYFR6ItYgoaq4v4JmQQaAI5s7npztfV4Ag6NrhiaW0RrnOXqBkgwZLofVTlq1daVTQNhtI5oieTvkRPfZrePg==}
    engines: {node: '>=12'}
    cpu: [arm64]
    os: [win32]
    requiresBuild: true
    dev: true
    optional: true

  /@esbuild/win32-arm64@0.19.12:
    resolution: {integrity: sha512-URgtR1dJnmGvX864pn1B2YUYNzjmXkuJOIqG2HdU62MVS4EHpU2946OZoTMnRUHklGtJdJZ33QfzdjGACXhn1A==}
    engines: {node: '>=12'}
    cpu: [arm64]
    os: [win32]
    requiresBuild: true
    dev: true
    optional: true

  /@esbuild/win32-arm64@0.20.1:
    resolution: {integrity: sha512-QZ6gXue0vVQY2Oon9WyLFCdSuYbXSoxaZrPuJ4c20j6ICedfsDilNPYfHLlMH7vGfU5DQR0czHLmJvH4Nzis/A==}
    engines: {node: '>=12'}
    cpu: [arm64]
    os: [win32]
    requiresBuild: true
    dev: true
    optional: true

  /@esbuild/win32-arm64@0.20.1:
    resolution: {integrity: sha512-QZ6gXue0vVQY2Oon9WyLFCdSuYbXSoxaZrPuJ4c20j6ICedfsDilNPYfHLlMH7vGfU5DQR0czHLmJvH4Nzis/A==}
    engines: {node: '>=12'}
    cpu: [arm64]
    os: [win32]
    requiresBuild: true
    dev: true
    optional: true

  /@esbuild/win32-ia32@0.18.20:
    resolution: {integrity: sha512-Wv7QBi3ID/rROT08SABTS7eV4hX26sVduqDOTe1MvGMjNd3EjOz4b7zeexIR62GTIEKrfJXKL9LFxTYgkyeu7g==}
    engines: {node: '>=12'}
    cpu: [ia32]
    os: [win32]
    requiresBuild: true
    dev: true
    optional: true

  /@esbuild/win32-ia32@0.19.12:
    resolution: {integrity: sha512-+ZOE6pUkMOJfmxmBZElNOx72NKpIa/HFOMGzu8fqzQJ5kgf6aTGrcJaFsNiVMH4JKpMipyK+7k0n2UXN7a8YKQ==}
    engines: {node: '>=12'}
    cpu: [ia32]
    os: [win32]
    requiresBuild: true
    dev: true
    optional: true

  /@esbuild/win32-ia32@0.20.1:
    resolution: {integrity: sha512-HzcJa1NcSWTAU0MJIxOho8JftNp9YALui3o+Ny7hCh0v5f90nprly1U3Sj1Ldj/CvKKdvvFsCRvDkpsEMp4DNw==}
    engines: {node: '>=12'}
    cpu: [ia32]
    os: [win32]
    requiresBuild: true
    dev: true
    optional: true

  /@esbuild/win32-ia32@0.20.1:
    resolution: {integrity: sha512-HzcJa1NcSWTAU0MJIxOho8JftNp9YALui3o+Ny7hCh0v5f90nprly1U3Sj1Ldj/CvKKdvvFsCRvDkpsEMp4DNw==}
    engines: {node: '>=12'}
    cpu: [ia32]
    os: [win32]
    requiresBuild: true
    dev: true
    optional: true

  /@esbuild/win32-x64@0.18.20:
    resolution: {integrity: sha512-kTdfRcSiDfQca/y9QIkng02avJ+NCaQvrMejlsB3RRv5sE9rRoeBPISaZpKxHELzRxZyLvNts1P27W3wV+8geQ==}
    engines: {node: '>=12'}
    cpu: [x64]
    os: [win32]
    requiresBuild: true
    dev: true
    optional: true

  /@esbuild/win32-x64@0.19.12:
    resolution: {integrity: sha512-T1QyPSDCyMXaO3pzBkF96E8xMkiRYbUEZADd29SyPGabqxMViNoii+NcK7eWJAEoU6RZyEm5lVSIjTmcdoB9HA==}
    engines: {node: '>=12'}
    cpu: [x64]
    os: [win32]
    requiresBuild: true
    dev: true
    optional: true

  /@esbuild/win32-x64@0.20.1:
    resolution: {integrity: sha512-0MBh53o6XtI6ctDnRMeQ+xoCN8kD2qI1rY1KgF/xdWQwoFeKou7puvDfV8/Wv4Ctx2rRpET/gGdz3YlNtNACSA==}
    engines: {node: '>=12'}
    cpu: [x64]
    os: [win32]
    requiresBuild: true
    dev: true
    optional: true

<<<<<<< HEAD
  /@eslint-community/eslint-utils@4.4.0(eslint-ts-patch@8.56.0-0):
=======
  /@eslint-community/eslint-utils@4.4.0(eslint-ts-patch@8.55.0-1):
>>>>>>> c52ed88c
    resolution: {integrity: sha512-1/sA4dwrzBAyeUoQ6oxahHKmrZvsnLCg4RfxW3ZFGGmQkSNQPFNLV9CUEFQP1x9EYXHTo5p6xdhZM1Ne9p/AfA==}
    engines: {node: ^12.22.0 || ^14.17.0 || >=16.0.0}
    peerDependencies:
      eslint: ^6.0.0 || ^7.0.0 || >=8.0.0
    dependencies:
      eslint: /eslint-ts-patch@8.56.0-0
      eslint-visitor-keys: 3.4.3
    dev: true

  /@eslint-community/eslint-utils@4.4.0(eslint@8.56.0):
    resolution: {integrity: sha512-1/sA4dwrzBAyeUoQ6oxahHKmrZvsnLCg4RfxW3ZFGGmQkSNQPFNLV9CUEFQP1x9EYXHTo5p6xdhZM1Ne9p/AfA==}
    engines: {node: ^12.22.0 || ^14.17.0 || >=16.0.0}
    peerDependencies:
      eslint: ^6.0.0 || ^7.0.0 || >=8.0.0
    dependencies:
      eslint: 8.56.0
      eslint-visitor-keys: 3.4.3
    dev: true

  /@eslint-community/regexpp@4.10.0:
    resolution: {integrity: sha512-Cu96Sd2By9mCNTx2iyKOmq10v22jUVQv0lQnlGNy16oE9589yE+QADPbrMGCkA51cKZSg3Pu/aTJVTGfL/qjUA==}
<<<<<<< HEAD
=======
    engines: {node: ^12.0.0 || ^14.0.0 || >=16.0.0}
    dev: true

  /@eslint-community/regexpp@4.6.2:
    resolution: {integrity: sha512-pPTNuaAG3QMH+buKyBIGJs3g/S5y0caxw0ygM3YyE6yJFySwiGGSzA+mM3KJ8QQvzeLh3blwgSonkFjgQdxzMw==}
>>>>>>> c52ed88c
    engines: {node: ^12.0.0 || ^14.0.0 || >=16.0.0}
    dev: true

  /@eslint-types/jsdoc@46.8.2-1:
    resolution: {integrity: sha512-FwD7V0xX0jyaqj8Ul5ZY+TAAPohDfVqtbuXJNHb+OIv1aTIqZi5+Zn3F2UwQ5O3BnQd2mTduyK0+HjGx3/AMFg==}
    dev: true

  /@eslint-types/typescript-eslint@6.21.0:
    resolution: {integrity: sha512-ao4TdMLw+zFdAJ9q6iBBxC5GSrJ14Hpv0VKaergr++jRTDaGgoYiAq84tx1FYqUJzQgzJC7dm6s52IAQP7EiHA==}
    dev: true

  /@eslint-types/unicorn@50.0.1:
    resolution: {integrity: sha512-nuJuipTNcg9f+oxZ+3QZw4tuDLmir4RJOPfM/oujgToiy1s+tePDZhwg5jUGc3q8OzTtPbVpsFSYX7QApjO3EA==}
    dev: true

  /@eslint/eslintrc@2.1.4:
    resolution: {integrity: sha512-269Z39MS6wVJtsoUl10L60WdkhJVdPG24Q4eZTH3nnF6lpvSShEK3wQjDX9JRWAUPvPh7COouPpU9IrqaZFvtQ==}
    engines: {node: ^12.22.0 || ^14.17.0 || >=16.0.0}
    dependencies:
      ajv: 6.12.6
      debug: 4.3.4
      espree: 9.6.1
      globals: 13.24.0
      ignore: 5.3.1
      import-fresh: 3.3.0
      js-yaml: 4.1.0
      minimatch: 3.1.2
      strip-json-comments: 3.1.1
    transitivePeerDependencies:
      - supports-color
    dev: true

  /@eslint/js@8.56.0:
    resolution: {integrity: sha512-gMsVel9D7f2HLkBma9VbtzZRehRogVRfbr++f06nL2vnCGCNlzOD+/MUov/F4p8myyAHspEhVobgjpX64q5m6A==}
    engines: {node: ^12.22.0 || ^14.17.0 || >=16.0.0}
    dev: true

  /@humanwhocodes/config-array@0.11.14:
    resolution: {integrity: sha512-3T8LkOmg45BV5FICb15QQMsyUSWrQ8AygVfC7ZG32zOalnqrilm018ZVCw0eapXux8FtA33q8PSRSstjee3jSg==}
    engines: {node: '>=10.10.0'}
    dependencies:
      '@humanwhocodes/object-schema': 2.0.2
      debug: 4.3.4
      minimatch: 3.1.2
    transitivePeerDependencies:
      - supports-color
    dev: true

  /@humanwhocodes/module-importer@1.0.1:
    resolution: {integrity: sha512-bxveV4V8v5Yb4ncFTT3rPSgZBOpCkjfK0y4oVVVJwIuDVBRMDXrPyXRL988i5ap9m9bnyEEjWfm5WkBmtffLfA==}
    engines: {node: '>=12.22'}
    dev: true

  /@humanwhocodes/object-schema@2.0.2:
    resolution: {integrity: sha512-6EwiSjwWYP7pTckG6I5eyFANjPhmPjUX9JRLUSfNPC7FX7zK9gyZAfUEaECL6ALTpGX5AjnBq3C9XmVWPitNpw==}
    dev: true

  /@imyangyong/eslint-config@1.5.0(@vue/compiler-sfc@3.4.19)(eslint-ts-patch@8.56.0-0)(typescript@5.3.3)(vitest@1.3.0):
    resolution: {integrity: sha512-YV8xQ7DoITdCPjytWR4V5H7xrO07kIBa/H3MpLpjimtigWRwvmN1v432CmuppVq2YhizmQ4C6QQLD6Z7CzhQnA==}
    hasBin: true
    peerDependencies:
      '@unocss/eslint-plugin': '>=0.50.0'
      eslint: '>=8.40.0'
      eslint-plugin-filesname: ^1.0.2
      eslint-plugin-format: '>=0.1.0'
      eslint-plugin-react: ^7.33.2
      eslint-plugin-react-hooks: ^4.6.0
      eslint-plugin-react-refresh: ^0.4.4
      eslint-plugin-svelte: ^2.34.1
      svelte-eslint-parser: ^0.33.1
    peerDependenciesMeta:
      '@unocss/eslint-plugin':
        optional: true
      eslint-plugin-filesname:
        optional: true
      eslint-plugin-format:
        optional: true
      eslint-plugin-react:
        optional: true
      eslint-plugin-react-hooks:
        optional: true
      eslint-plugin-react-refresh:
        optional: true
      eslint-plugin-svelte:
        optional: true
      svelte-eslint-parser:
        optional: true
    dependencies:
      '@antfu/eslint-define-config': 1.23.0-2
      '@antfu/install-pkg': 0.3.1
      '@eslint-types/jsdoc': 46.8.2-1
      '@eslint-types/typescript-eslint': 6.21.0
      '@eslint-types/unicorn': 50.0.1
      '@stylistic/eslint-plugin': 1.6.2(eslint-ts-patch@8.56.0-0)(typescript@5.3.3)
      '@typescript-eslint/eslint-plugin': 6.21.0(@typescript-eslint/parser@6.21.0)(eslint-ts-patch@8.56.0-0)(typescript@5.3.3)
      '@typescript-eslint/parser': 6.21.0(eslint-ts-patch@8.56.0-0)(typescript@5.3.3)
      eslint: /eslint-ts-patch@8.56.0-0
      eslint-config-flat-gitignore: 0.1.3
      eslint-merge-processors: 0.1.0(eslint-ts-patch@8.56.0-0)
      eslint-plugin-antfu: 2.1.2(eslint-ts-patch@8.56.0-0)
      eslint-plugin-eslint-comments: 3.2.0(eslint-ts-patch@8.56.0-0)
      eslint-plugin-i: 2.29.1(@typescript-eslint/parser@6.21.0)(eslint-ts-patch@8.56.0-0)
      eslint-plugin-jsdoc: 48.1.0(eslint-ts-patch@8.56.0-0)
      eslint-plugin-jsonc: 2.13.0(eslint-ts-patch@8.56.0-0)
      eslint-plugin-markdown: 3.0.1(eslint-ts-patch@8.56.0-0)
      eslint-plugin-n: 16.6.2(eslint-ts-patch@8.56.0-0)
      eslint-plugin-no-only-tests: 3.1.0
      eslint-plugin-perfectionist: 2.5.0(eslint-ts-patch@8.56.0-0)(typescript@5.3.3)(vue-eslint-parser@9.4.2)
      eslint-plugin-toml: 0.9.2(eslint-ts-patch@8.56.0-0)
      eslint-plugin-unicorn: 50.0.1(eslint-ts-patch@8.56.0-0)
      eslint-plugin-unused-imports: 3.1.0(@typescript-eslint/eslint-plugin@6.21.0)(eslint-ts-patch@8.56.0-0)
      eslint-plugin-vitest: 0.3.22(@typescript-eslint/eslint-plugin@6.21.0)(eslint-ts-patch@8.56.0-0)(typescript@5.3.3)(vitest@1.3.0)
      eslint-plugin-vue: 9.21.1(eslint-ts-patch@8.56.0-0)
      eslint-plugin-yml: 1.12.2(eslint-ts-patch@8.56.0-0)
      eslint-processor-vue-blocks: 0.1.1(@vue/compiler-sfc@3.4.19)(eslint-ts-patch@8.56.0-0)
      globals: 13.24.0
      jsonc-eslint-parser: 2.4.0
      local-pkg: 0.5.0
      parse-gitignore: 2.0.0
      picocolors: 1.0.0
      prompts: 2.4.2
      toml-eslint-parser: 0.9.3
      vue-eslint-parser: 9.4.2(eslint-ts-patch@8.56.0-0)
      yaml-eslint-parser: 1.2.2
      yargs: 17.7.2
    transitivePeerDependencies:
      - '@vue/compiler-sfc'
      - astro-eslint-parser
      - eslint-import-resolver-typescript
      - eslint-import-resolver-webpack
      - supports-color
      - svelte
      - typescript
      - vitest
    dev: true

  /@jest/schemas@29.6.3:
    resolution: {integrity: sha512-mo5j5X+jIZmJQveBKeS/clAueipV7KgiX1vMgCxam1RNYiqE1w62n0/tJJnHtjW8ZHcQco5gY85jA3mi0L+nSA==}
    engines: {node: ^14.15.0 || ^16.10.0 || >=18.0.0}
    dependencies:
      '@sinclair/typebox': 0.27.8
    dev: true

  /@jridgewell/sourcemap-codec@1.4.15:
    resolution: {integrity: sha512-eF2rxCRulEKXHTRiDrDy6erMYWqNw4LPdQ8UQA4huuxaQsVeRPFl2oM8oDGxMFhJUWZf9McpLtJasDDZb/Bpeg==}
    dev: true

  /@jsdevtools/ez-spawn@3.0.4:
    resolution: {integrity: sha512-f5DRIOZf7wxogefH03RjMPMdBF7ADTWUMoOs9kaJo06EfwF+aFhMZMDZxHg/Xe12hptN9xoZjGso2fdjapBRIA==}
    engines: {node: '>=10'}
    dependencies:
      call-me-maybe: 1.0.2
      cross-spawn: 7.0.3
      string-argv: 0.3.2
      type-detect: 4.0.8
    dev: true

  /@nodelib/fs.scandir@2.1.5:
    resolution: {integrity: sha512-vq24Bq3ym5HEQm2NKCr3yXDwjc7vTsEThRDnkp2DK9p1uqLR+DHurm/NOTo0KG7HYHU7eppKZj3MyqYuMBf62g==}
    engines: {node: '>= 8'}
    dependencies:
      '@nodelib/fs.stat': 2.0.5
      run-parallel: 1.2.0
    dev: true

  /@nodelib/fs.stat@2.0.5:
    resolution: {integrity: sha512-RkhPPp2zrqDAQA/2jNhnztcPAlv64XdhIp7a7454A5ovI7Bukxgt7MX7udwAu3zg1DcpPU0rz3VV1SeaqvY4+A==}
    engines: {node: '>= 8'}
    dev: true

  /@nodelib/fs.walk@1.2.8:
    resolution: {integrity: sha512-oGB+UxlgWcgQkgwo8GcEGwemoTFt3FIO9ababBmaGwXIoBKZ+GTy0pP185beGg7Llih/NSHSV2XAs1lnznocSg==}
    engines: {node: '>= 8'}
    dependencies:
      '@nodelib/fs.scandir': 2.1.5
      fastq: 1.17.1
    dev: true

  /@rollup/plugin-alias@5.1.0(rollup@4.12.0):
    resolution: {integrity: sha512-lpA3RZ9PdIG7qqhEfv79tBffNaoDuukFDrmhLqg9ifv99u/ehn+lOg30x2zmhf8AQqQUZaMk/B9fZraQ6/acDQ==}
    engines: {node: '>=14.0.0'}
    peerDependencies:
      rollup: ^1.20.0||^2.0.0||^3.0.0||^4.0.0
    peerDependenciesMeta:
      rollup:
        optional: true
    dependencies:
      rollup: 4.12.0
      slash: 4.0.0
    dev: true

  /@rollup/plugin-commonjs@25.0.7(rollup@4.12.0):
    resolution: {integrity: sha512-nEvcR+LRjEjsaSsc4x3XZfCCvZIaSMenZu/OiwOKGN2UhQpAYI7ru7czFvyWbErlpoGjnSX3D5Ch5FcMA3kRWQ==}
    engines: {node: '>=14.0.0'}
    peerDependencies:
      rollup: ^2.68.0||^3.0.0||^4.0.0
    peerDependenciesMeta:
      rollup:
        optional: true
    dependencies:
      '@rollup/pluginutils': 5.0.2(rollup@4.12.0)
      commondir: 1.0.1
      estree-walker: 2.0.2
      glob: 8.1.0
      is-reference: 1.2.1
      magic-string: 0.30.5
      rollup: 4.12.0
    dev: true

  /@rollup/plugin-json@6.0.1(rollup@4.12.0):
    resolution: {integrity: sha512-RgVfl5hWMkxN1h/uZj8FVESvPuBJ/uf6ly6GTj0GONnkfoBN5KC0MSz+PN2OLDgYXMhtG0mWpTrkiOjoxAIevw==}
    engines: {node: '>=14.0.0'}
    peerDependencies:
      rollup: ^1.20.0||^2.0.0||^3.0.0||^4.0.0
    peerDependenciesMeta:
      rollup:
        optional: true
    dependencies:
      '@rollup/pluginutils': 5.0.2(rollup@4.12.0)
      rollup: 4.12.0
    dev: true

  /@rollup/plugin-node-resolve@15.2.3(rollup@4.12.0):
    resolution: {integrity: sha512-j/lym8nf5E21LwBT4Df1VD6hRO2L2iwUeUmP7litikRsVp1H6NWx20NEp0Y7su+7XGc476GnXXc4kFeZNGmaSQ==}
    engines: {node: '>=14.0.0'}
    peerDependencies:
      rollup: ^2.78.0||^3.0.0||^4.0.0
    peerDependenciesMeta:
      rollup:
        optional: true
    dependencies:
      '@rollup/pluginutils': 5.0.2(rollup@4.12.0)
      '@types/resolve': 1.20.2
      deepmerge: 4.3.1
      is-builtin-module: 3.2.1
      is-module: 1.0.0
      resolve: 1.22.3
      rollup: 4.12.0
    dev: true

  /@rollup/pluginutils@5.0.2(rollup@4.12.0):
    resolution: {integrity: sha512-pTd9rIsP92h+B6wWwFbW8RkZv4hiR/xKsqre4SIuAOaOEQRxi0lqLke9k2/7WegC85GgUs9pjmOjCUi3In4vwA==}
    engines: {node: '>=14.0.0'}
    peerDependencies:
      rollup: ^1.20.0||^2.0.0||^3.0.0
    peerDependenciesMeta:
      rollup:
        optional: true
    dependencies:
      '@types/estree': 1.0.1
      estree-walker: 2.0.2
      picomatch: 2.3.1
      rollup: 4.12.0
    dev: true

  /@rollup/pluginutils@5.0.5(rollup@4.12.0):
    resolution: {integrity: sha512-6aEYR910NyP73oHiJglti74iRyOwgFU4x3meH/H8OJx6Ry0j6cOVZ5X/wTvub7G7Ao6qaHBEaNsV3GLJkSsF+Q==}
    engines: {node: '>=14.0.0'}
    peerDependencies:
      rollup: ^1.20.0||^2.0.0||^3.0.0||^4.0.0
    peerDependenciesMeta:
      rollup:
        optional: true
    dependencies:
      '@types/estree': 1.0.1
      estree-walker: 2.0.2
      picomatch: 2.3.1
      rollup: 4.12.0
    dev: true

  /@rollup/rollup-android-arm-eabi@4.12.0:
    resolution: {integrity: sha512-+ac02NL/2TCKRrJu2wffk1kZ+RyqxVUlbjSagNgPm94frxtr+XDL12E5Ll1enWskLrtrZ2r8L3wED1orIibV/w==}
    cpu: [arm]
    os: [android]
    requiresBuild: true
    dev: true
    optional: true

  /@rollup/rollup-android-arm64@4.12.0:
    resolution: {integrity: sha512-OBqcX2BMe6nvjQ0Nyp7cC90cnumt8PXmO7Dp3gfAju/6YwG0Tj74z1vKrfRz7qAv23nBcYM8BCbhrsWqO7PzQQ==}
    cpu: [arm64]
    os: [android]
    requiresBuild: true
    dev: true
    optional: true

  /@rollup/rollup-darwin-arm64@4.12.0:
    resolution: {integrity: sha512-X64tZd8dRE/QTrBIEs63kaOBG0b5GVEd3ccoLtyf6IdXtHdh8h+I56C2yC3PtC9Ucnv0CpNFJLqKFVgCYe0lOQ==}
    cpu: [arm64]
    os: [darwin]
    requiresBuild: true
    dev: true
    optional: true

  /@rollup/rollup-darwin-x64@4.12.0:
    resolution: {integrity: sha512-cc71KUZoVbUJmGP2cOuiZ9HSOP14AzBAThn3OU+9LcA1+IUqswJyR1cAJj3Mg55HbjZP6OLAIscbQsQLrpgTOg==}
    cpu: [x64]
    os: [darwin]
    requiresBuild: true
    dev: true
    optional: true

  /@rollup/rollup-linux-arm-gnueabihf@4.12.0:
    resolution: {integrity: sha512-a6w/Y3hyyO6GlpKL2xJ4IOh/7d+APaqLYdMf86xnczU3nurFTaVN9s9jOXQg97BE4nYm/7Ga51rjec5nfRdrvA==}
    cpu: [arm]
    os: [linux]
    requiresBuild: true
    dev: true
    optional: true

  /@rollup/rollup-linux-arm64-gnu@4.12.0:
    resolution: {integrity: sha512-0fZBq27b+D7Ar5CQMofVN8sggOVhEtzFUwOwPppQt0k+VR+7UHMZZY4y+64WJ06XOhBTKXtQB/Sv0NwQMXyNAA==}
    cpu: [arm64]
    os: [linux]
    requiresBuild: true
    dev: true
    optional: true

  /@rollup/rollup-linux-arm64-musl@4.12.0:
    resolution: {integrity: sha512-eTvzUS3hhhlgeAv6bfigekzWZjaEX9xP9HhxB0Dvrdbkk5w/b+1Sxct2ZuDxNJKzsRStSq1EaEkVSEe7A7ipgQ==}
    cpu: [arm64]
    os: [linux]
    requiresBuild: true
    dev: true
    optional: true

  /@rollup/rollup-linux-riscv64-gnu@4.12.0:
    resolution: {integrity: sha512-ix+qAB9qmrCRiaO71VFfY8rkiAZJL8zQRXveS27HS+pKdjwUfEhqo2+YF2oI+H/22Xsiski+qqwIBxVewLK7sw==}
    cpu: [riscv64]
    os: [linux]
    requiresBuild: true
    dev: true
    optional: true

  /@rollup/rollup-linux-x64-gnu@4.12.0:
    resolution: {integrity: sha512-TenQhZVOtw/3qKOPa7d+QgkeM6xY0LtwzR8OplmyL5LrgTWIXpTQg2Q2ycBf8jm+SFW2Wt/DTn1gf7nFp3ssVA==}
    cpu: [x64]
    os: [linux]
    requiresBuild: true
    dev: true
    optional: true

  /@rollup/rollup-linux-x64-musl@4.12.0:
    resolution: {integrity: sha512-LfFdRhNnW0zdMvdCb5FNuWlls2WbbSridJvxOvYWgSBOYZtgBfW9UGNJG//rwMqTX1xQE9BAodvMH9tAusKDUw==}
    cpu: [x64]
    os: [linux]
    requiresBuild: true
    dev: true
    optional: true

  /@rollup/rollup-win32-arm64-msvc@4.12.0:
    resolution: {integrity: sha512-JPDxovheWNp6d7AHCgsUlkuCKvtu3RB55iNEkaQcf0ttsDU/JZF+iQnYcQJSk/7PtT4mjjVG8N1kpwnI9SLYaw==}
    cpu: [arm64]
    os: [win32]
    requiresBuild: true
    dev: true
    optional: true

  /@rollup/rollup-win32-ia32-msvc@4.12.0:
    resolution: {integrity: sha512-fjtuvMWRGJn1oZacG8IPnzIV6GF2/XG+h71FKn76OYFqySXInJtseAqdprVTDTyqPxQOG9Exak5/E9Z3+EJ8ZA==}
    cpu: [ia32]
    os: [win32]
    requiresBuild: true
    dev: true
    optional: true

  /@rollup/rollup-win32-x64-msvc@4.12.0:
    resolution: {integrity: sha512-ZYmr5mS2wd4Dew/JjT0Fqi2NPB/ZhZ2VvPp7SmvPZb4Y1CG/LRcS6tcRo2cYU7zLK5A7cdbhWnnWmUjoI4qapg==}
    cpu: [x64]
    os: [win32]
    requiresBuild: true
    dev: true
    optional: true

  /@sinclair/typebox@0.27.8:
    resolution: {integrity: sha512-+Fj43pSMwJs4KRrH/938Uf+uAELIgVBmQzg/q1YG10djyfA3TnrU8N8XzqCh/okZdszqBQTZf96idMfE5lnwTA==}
    dev: true

<<<<<<< HEAD
  /@stylistic/eslint-plugin-js@1.6.2(eslint-ts-patch@8.56.0-0):
=======
  /@stylistic/eslint-plugin-js@1.6.2(eslint-ts-patch@8.55.0-1):
>>>>>>> c52ed88c
    resolution: {integrity: sha512-ndT6X2KgWGxv8101pdMOxL8pihlYIHcOv3ICd70cgaJ9exwkPn8hJj4YQwslxoAlre1TFHnXd/G1/hYXgDrjIA==}
    engines: {node: ^16.0.0 || >=18.0.0}
    peerDependencies:
      eslint: '>=8.40.0'
    dependencies:
      '@types/eslint': 8.56.2
      acorn: 8.11.3
      escape-string-regexp: 4.0.0
      eslint: /eslint-ts-patch@8.56.0-0
      eslint-visitor-keys: 3.4.3
      espree: 9.6.1
    dev: true

<<<<<<< HEAD
  /@stylistic/eslint-plugin-jsx@1.6.2(eslint-ts-patch@8.56.0-0):
=======
  /@stylistic/eslint-plugin-jsx@1.6.2(eslint-ts-patch@8.55.0-1):
>>>>>>> c52ed88c
    resolution: {integrity: sha512-hbbouazSJbHD/fshBIOLh9JgtSphKNoTCfHLSNBjAkXLK+GR4i2jhEZZF9P0mtXrNuy2WWInmpq/g0pfWBmSBA==}
    engines: {node: ^16.0.0 || >=18.0.0}
    peerDependencies:
      eslint: '>=8.40.0'
    dependencies:
<<<<<<< HEAD
      '@stylistic/eslint-plugin-js': 1.6.2(eslint-ts-patch@8.56.0-0)
      '@types/eslint': 8.56.2
      eslint: /eslint-ts-patch@8.56.0-0
=======
      '@stylistic/eslint-plugin-js': 1.6.2(eslint-ts-patch@8.55.0-1)
      '@types/eslint': 8.56.2
      eslint: /eslint-ts-patch@8.55.0-1
>>>>>>> c52ed88c
      estraverse: 5.3.0
      picomatch: 4.0.1
    dev: true

<<<<<<< HEAD
  /@stylistic/eslint-plugin-plus@1.6.2(eslint-ts-patch@8.56.0-0)(typescript@5.3.3):
=======
  /@stylistic/eslint-plugin-plus@1.6.2(eslint-ts-patch@8.55.0-1)(typescript@5.3.3):
>>>>>>> c52ed88c
    resolution: {integrity: sha512-EDMwa6gzKw4bXRqdIAUvZDfIgwotbjJs8o+vYE22chAYtVAnA0Pcq+cPx0Uk35t2gvJWb5OaLDjqA6oy1tD0jg==}
    peerDependencies:
      eslint: '*'
    dependencies:
      '@types/eslint': 8.56.2
<<<<<<< HEAD
      '@typescript-eslint/utils': 6.21.0(eslint-ts-patch@8.56.0-0)(typescript@5.3.3)
      eslint: /eslint-ts-patch@8.56.0-0
=======
      '@typescript-eslint/utils': 6.21.0(eslint-ts-patch@8.55.0-1)(typescript@5.3.3)
      eslint: /eslint-ts-patch@8.55.0-1
>>>>>>> c52ed88c
    transitivePeerDependencies:
      - supports-color
      - typescript
    dev: true

<<<<<<< HEAD
  /@stylistic/eslint-plugin-ts@1.6.2(eslint-ts-patch@8.56.0-0)(typescript@5.3.3):
=======
  /@stylistic/eslint-plugin-ts@1.6.2(eslint-ts-patch@8.55.0-1)(typescript@5.3.3):
>>>>>>> c52ed88c
    resolution: {integrity: sha512-FizV58em0OjO/xFHRIy/LJJVqzxCNmYC/xVtKDf8aGDRgZpLo+lkaBKfBrbMkAGzhBKbYj+iLEFI4WEl6aVZGQ==}
    engines: {node: ^16.0.0 || >=18.0.0}
    peerDependencies:
      eslint: '>=8.40.0'
    dependencies:
<<<<<<< HEAD
      '@stylistic/eslint-plugin-js': 1.6.2(eslint-ts-patch@8.56.0-0)
      '@types/eslint': 8.56.2
      '@typescript-eslint/utils': 6.21.0(eslint-ts-patch@8.56.0-0)(typescript@5.3.3)
      eslint: /eslint-ts-patch@8.56.0-0
=======
      '@stylistic/eslint-plugin-js': 1.6.2(eslint-ts-patch@8.55.0-1)
      '@types/eslint': 8.56.2
      '@typescript-eslint/utils': 6.21.0(eslint-ts-patch@8.55.0-1)(typescript@5.3.3)
      eslint: /eslint-ts-patch@8.55.0-1
>>>>>>> c52ed88c
    transitivePeerDependencies:
      - supports-color
      - typescript
    dev: true

<<<<<<< HEAD
  /@stylistic/eslint-plugin@1.6.2(eslint-ts-patch@8.56.0-0)(typescript@5.3.3):
=======
  /@stylistic/eslint-plugin@1.6.2(eslint-ts-patch@8.55.0-1)(typescript@5.3.3):
>>>>>>> c52ed88c
    resolution: {integrity: sha512-EFnVcKOE5HTiMlVwisL9hHjz8a69yBbJRscWF/z+/vl6M4ew8NVrBlY8ea7KdV8QtyCY4Yapmsbg5ZDfhWlEgg==}
    engines: {node: ^16.0.0 || >=18.0.0}
    peerDependencies:
      eslint: '>=8.40.0'
    dependencies:
<<<<<<< HEAD
      '@stylistic/eslint-plugin-js': 1.6.2(eslint-ts-patch@8.56.0-0)
      '@stylistic/eslint-plugin-jsx': 1.6.2(eslint-ts-patch@8.56.0-0)
      '@stylistic/eslint-plugin-plus': 1.6.2(eslint-ts-patch@8.56.0-0)(typescript@5.3.3)
      '@stylistic/eslint-plugin-ts': 1.6.2(eslint-ts-patch@8.56.0-0)(typescript@5.3.3)
      '@types/eslint': 8.56.2
      eslint: /eslint-ts-patch@8.56.0-0
=======
      '@stylistic/eslint-plugin-js': 1.6.2(eslint-ts-patch@8.55.0-1)
      '@stylistic/eslint-plugin-jsx': 1.6.2(eslint-ts-patch@8.55.0-1)
      '@stylistic/eslint-plugin-plus': 1.6.2(eslint-ts-patch@8.55.0-1)(typescript@5.3.3)
      '@stylistic/eslint-plugin-ts': 1.6.2(eslint-ts-patch@8.55.0-1)(typescript@5.3.3)
      '@types/eslint': 8.56.2
      eslint: /eslint-ts-patch@8.55.0-1
>>>>>>> c52ed88c
    transitivePeerDependencies:
      - supports-color
      - typescript
    dev: true

  /@types/eslint@8.56.2:
    resolution: {integrity: sha512-uQDwm1wFHmbBbCZCqAlq6Do9LYwByNZHWzXppSnay9SuwJ+VRbjkbLABer54kcPnMSlG6Fdiy2yaFXm/z9Z5gw==}
    dependencies:
      '@types/estree': 1.0.5
      '@types/json-schema': 7.0.15
    dev: true

<<<<<<< HEAD
  /@types/estree@1.0.1:
    resolution: {integrity: sha512-LG4opVs2ANWZ1TJoKc937iMmNstM/d0ae1vNbnBvBhqCSezgVUOzcLCqbI5elV8Vy6WKwKjaqR+zO9VKirBBCA==}
    dev: true

  /@types/estree@1.0.5:
    resolution: {integrity: sha512-/kYRxGDLWzHOB7q+wtSUQlFrtcdUccpfy+X+9iMBpHK8QLLhx2wIPYuS5DYtR9Wa/YlZAbIovy7qVdB1Aq6Lyw==}
    dev: true

  /@types/json-schema@7.0.15:
    resolution: {integrity: sha512-5+fP8P8MFNC+AyZCDxrB2pkZFPGzqQWUzpSeuuVLvm8VMcorNYavBqoFcxK8bQz4Qsbn4oUEEem4wDLfcysGHA==}
    dev: true

=======
  /@types/estree@1.0.0:
    resolution: {integrity: sha512-WulqXMDUTYAXCjZnk6JtIHPigp55cVtDgDrO2gHRwhyJto21+1zbVCtOYB2L1F9w4qCQ0rOGWBnBe0FNTiEJIQ==}
    dev: true

  /@types/estree@1.0.5:
    resolution: {integrity: sha512-/kYRxGDLWzHOB7q+wtSUQlFrtcdUccpfy+X+9iMBpHK8QLLhx2wIPYuS5DYtR9Wa/YlZAbIovy7qVdB1Aq6Lyw==}
    dev: true

  /@types/json-schema@7.0.15:
    resolution: {integrity: sha512-5+fP8P8MFNC+AyZCDxrB2pkZFPGzqQWUzpSeuuVLvm8VMcorNYavBqoFcxK8bQz4Qsbn4oUEEem4wDLfcysGHA==}
    dev: true

>>>>>>> c52ed88c
  /@types/mdast@3.0.15:
    resolution: {integrity: sha512-LnwD+mUEfxWMa1QpDraczIn6k0Ee3SMicuYSSzS6ZYl2gKS09EClnJYGd8Du6rfc5r/GZEk5o1mRb8TaTj03sQ==}
    dependencies:
      '@types/unist': 2.0.10
    dev: true

  /@types/node@20.11.19:
    resolution: {integrity: sha512-7xMnVEcZFu0DikYjWOlRq7NTPETrm7teqUT2WkQjrTIkEgUyyGdWsj/Zg8bEJt5TNklzbPD1X3fqfsHw3SpapQ==}
    dependencies:
      undici-types: 5.26.5
    dev: true

  /@types/normalize-package-data@2.4.4:
    resolution: {integrity: sha512-37i+OaWTh9qeK4LSHPsyRC7NahnGotNuZvjLSgcPzblpHB3rrCJxAOgI5gCdKm7coonsaX1Of0ILiTcnZjbfxA==}
    dev: true

  /@types/resolve@1.20.2:
    resolution: {integrity: sha512-60BCwRFOZCQhDncwQdxxeOEEkbc5dIMccYLwbxsS4TUNeVECQ/pBJ0j09mrHOl/JJvpRPGwO9SvE4nR2Nb/a4Q==}
    dev: true

  /@types/semver@7.5.7:
    resolution: {integrity: sha512-/wdoPq1QqkSj9/QOeKkFquEuPzQbHTWAMPH/PaUMB+JuR31lXhlWXRZ52IpfDYVlDOUBvX09uBrPwxGT1hjNBg==}
    dev: true

  /@types/throttle-debounce@5.0.2:
    resolution: {integrity: sha512-pDzSNulqooSKvSNcksnV72nk8p7gRqN8As71Sp28nov1IgmPKWbOEIwAWvBME5pPTtaXJAvG3O4oc76HlQ4kqQ==}
    dev: true

  /@types/unist@2.0.10:
    resolution: {integrity: sha512-IfYcSBWE3hLpBg8+X2SEa8LVkJdJEkT2Ese2aaLs3ptGdVtABxndrMaxuFlQ1qdFf9Q5rDvDpxI3WwgvKFAsQA==}
    dev: true

<<<<<<< HEAD
  /@typescript-eslint/eslint-plugin@6.21.0(@typescript-eslint/parser@6.21.0)(eslint-ts-patch@8.56.0-0)(typescript@5.3.3):
=======
  /@typescript-eslint/eslint-plugin@6.21.0(@typescript-eslint/parser@6.21.0)(eslint-ts-patch@8.55.0-1)(typescript@5.3.3):
>>>>>>> c52ed88c
    resolution: {integrity: sha512-oy9+hTPCUFpngkEZUSzbf9MxI65wbKFoQYsgPdILTfbUldp5ovUuphZVe4i30emU9M/kP+T64Di0mxl7dSw3MA==}
    engines: {node: ^16.0.0 || >=18.0.0}
    peerDependencies:
      '@typescript-eslint/parser': ^6.0.0 || ^6.0.0-alpha
      eslint: ^7.0.0 || ^8.0.0
      typescript: '*'
    peerDependenciesMeta:
      typescript:
        optional: true
    dependencies:
      '@eslint-community/regexpp': 4.10.0
<<<<<<< HEAD
      '@typescript-eslint/parser': 6.21.0(eslint-ts-patch@8.56.0-0)(typescript@5.3.3)
      '@typescript-eslint/scope-manager': 6.21.0
      '@typescript-eslint/type-utils': 6.21.0(eslint-ts-patch@8.56.0-0)(typescript@5.3.3)
      '@typescript-eslint/utils': 6.21.0(eslint-ts-patch@8.56.0-0)(typescript@5.3.3)
=======
      '@typescript-eslint/parser': 6.21.0(eslint-ts-patch@8.55.0-1)(typescript@5.3.3)
      '@typescript-eslint/scope-manager': 6.21.0
      '@typescript-eslint/type-utils': 6.21.0(eslint-ts-patch@8.55.0-1)(typescript@5.3.3)
      '@typescript-eslint/utils': 6.21.0(eslint-ts-patch@8.55.0-1)(typescript@5.3.3)
>>>>>>> c52ed88c
      '@typescript-eslint/visitor-keys': 6.21.0
      debug: 4.3.4
      eslint: /eslint-ts-patch@8.56.0-0
      graphemer: 1.4.0
      ignore: 5.3.1
      natural-compare: 1.4.0
      semver: 7.6.0
      ts-api-utils: 1.2.1(typescript@5.3.3)
      typescript: 5.3.3
    transitivePeerDependencies:
      - supports-color
    dev: true

<<<<<<< HEAD
  /@typescript-eslint/parser@6.21.0(eslint-ts-patch@8.56.0-0)(typescript@5.3.3):
=======
  /@typescript-eslint/parser@6.21.0(eslint-ts-patch@8.55.0-1)(typescript@5.3.3):
>>>>>>> c52ed88c
    resolution: {integrity: sha512-tbsV1jPne5CkFQCgPBcDOt30ItF7aJoZL997JSF7MhGQqOeT3svWRYxiqlfA5RUdlHN6Fi+EI9bxqbdyAUZjYQ==}
    engines: {node: ^16.0.0 || >=18.0.0}
    peerDependencies:
      eslint: ^7.0.0 || ^8.0.0
      typescript: '*'
    peerDependenciesMeta:
      typescript:
        optional: true
    dependencies:
      '@typescript-eslint/scope-manager': 6.21.0
      '@typescript-eslint/types': 6.21.0
      '@typescript-eslint/typescript-estree': 6.21.0(typescript@5.3.3)
      '@typescript-eslint/visitor-keys': 6.21.0
      debug: 4.3.4
      eslint: /eslint-ts-patch@8.56.0-0
      typescript: 5.3.3
    transitivePeerDependencies:
      - supports-color
    dev: true

  /@typescript-eslint/scope-manager@6.21.0:
    resolution: {integrity: sha512-OwLUIWZJry80O99zvqXVEioyniJMa+d2GrqpUTqi5/v5D5rOrppJVBPa0yKCblcigC0/aYAzxxqQ1B+DS2RYsg==}
    engines: {node: ^16.0.0 || >=18.0.0}
    dependencies:
      '@typescript-eslint/types': 6.21.0
      '@typescript-eslint/visitor-keys': 6.21.0
    dev: true

<<<<<<< HEAD
  /@typescript-eslint/type-utils@6.21.0(eslint-ts-patch@8.56.0-0)(typescript@5.3.3):
=======
  /@typescript-eslint/type-utils@6.21.0(eslint-ts-patch@8.55.0-1)(typescript@5.3.3):
>>>>>>> c52ed88c
    resolution: {integrity: sha512-rZQI7wHfao8qMX3Rd3xqeYSMCL3SoiSQLBATSiVKARdFGCYSRvmViieZjqc58jKgs8Y8i9YvVVhRbHSTA4VBag==}
    engines: {node: ^16.0.0 || >=18.0.0}
    peerDependencies:
      eslint: ^7.0.0 || ^8.0.0
      typescript: '*'
    peerDependenciesMeta:
      typescript:
        optional: true
    dependencies:
      '@typescript-eslint/typescript-estree': 6.21.0(typescript@5.3.3)
<<<<<<< HEAD
      '@typescript-eslint/utils': 6.21.0(eslint-ts-patch@8.56.0-0)(typescript@5.3.3)
      debug: 4.3.4
      eslint: /eslint-ts-patch@8.56.0-0
=======
      '@typescript-eslint/utils': 6.21.0(eslint-ts-patch@8.55.0-1)(typescript@5.3.3)
      debug: 4.3.4
      eslint: /eslint-ts-patch@8.55.0-1
>>>>>>> c52ed88c
      ts-api-utils: 1.2.1(typescript@5.3.3)
      typescript: 5.3.3
    transitivePeerDependencies:
      - supports-color
    dev: true

  /@typescript-eslint/types@6.21.0:
    resolution: {integrity: sha512-1kFmZ1rOm5epu9NZEZm1kckCDGj5UJEf7P1kliH4LKu/RkwpsfqqGmY2OOcUs18lSlQBKLDYBOGxRVtrMN5lpg==}
    engines: {node: ^16.0.0 || >=18.0.0}
    dev: true

  /@typescript-eslint/typescript-estree@6.21.0(typescript@5.3.3):
    resolution: {integrity: sha512-6npJTkZcO+y2/kr+z0hc4HwNfrrP4kNYh57ek7yCNlrBjWQ1Y0OS7jiZTkgumrvkX5HkEKXFZkkdFNkaW2wmUQ==}
    engines: {node: ^16.0.0 || >=18.0.0}
    peerDependencies:
      typescript: '*'
    peerDependenciesMeta:
      typescript:
        optional: true
    dependencies:
      '@typescript-eslint/types': 6.21.0
      '@typescript-eslint/visitor-keys': 6.21.0
      debug: 4.3.4
      globby: 11.1.0
      is-glob: 4.0.3
      minimatch: 9.0.3
      semver: 7.6.0
      ts-api-utils: 1.2.1(typescript@5.3.3)
      typescript: 5.3.3
    transitivePeerDependencies:
      - supports-color
    dev: true

<<<<<<< HEAD
  /@typescript-eslint/utils@6.21.0(eslint-ts-patch@8.56.0-0)(typescript@5.3.3):
=======
  /@typescript-eslint/utils@6.21.0(eslint-ts-patch@8.55.0-1)(typescript@5.3.3):
>>>>>>> c52ed88c
    resolution: {integrity: sha512-NfWVaC8HP9T8cbKQxHcsJBY5YE1O33+jpMwN45qzWWaPDZgLIbo12toGMWnmhvCpd3sIxkpDw3Wv1B3dYrbDQQ==}
    engines: {node: ^16.0.0 || >=18.0.0}
    peerDependencies:
      eslint: ^7.0.0 || ^8.0.0
    dependencies:
<<<<<<< HEAD
      '@eslint-community/eslint-utils': 4.4.0(eslint-ts-patch@8.56.0-0)
=======
      '@eslint-community/eslint-utils': 4.4.0(eslint-ts-patch@8.55.0-1)
>>>>>>> c52ed88c
      '@types/json-schema': 7.0.15
      '@types/semver': 7.5.7
      '@typescript-eslint/scope-manager': 6.21.0
      '@typescript-eslint/types': 6.21.0
      '@typescript-eslint/typescript-estree': 6.21.0(typescript@5.3.3)
<<<<<<< HEAD
      eslint: /eslint-ts-patch@8.56.0-0
=======
      eslint: /eslint-ts-patch@8.55.0-1
>>>>>>> c52ed88c
      semver: 7.6.0
    transitivePeerDependencies:
      - supports-color
      - typescript
    dev: true

  /@typescript-eslint/visitor-keys@6.21.0:
    resolution: {integrity: sha512-JJtkDduxLi9bivAB+cYOVMtbkqdPOhZ+ZI5LC47MIRrDV4Yn2o+ZnW10Nkmr28xRpSpdJ6Sm42Hjf2+REYXm0A==}
    engines: {node: ^16.0.0 || >=18.0.0}
    dependencies:
      '@typescript-eslint/types': 6.21.0
      eslint-visitor-keys: 3.4.3
    dev: true

  /@ungap/structured-clone@1.2.0:
    resolution: {integrity: sha512-zuVdFrMJiuCDQUMCzQaD6KL28MjnqqN8XnAqiEq9PNm/hCPTSGfrXCOfwj1ow4LFb/tNymJPwsNbVePc1xFqrQ==}
    dev: true

  /@vitest/expect@1.3.0:
    resolution: {integrity: sha512-7bWt0vBTZj08B+Ikv70AnLRicohYwFgzNjFqo9SxxqHHxSlUJGSXmCRORhOnRMisiUryKMdvsi1n27Bc6jL9DQ==}
    dependencies:
      '@vitest/spy': 1.3.0
      '@vitest/utils': 1.3.0
      chai: 4.4.1
    dev: true

  /@vitest/runner@1.3.0:
    resolution: {integrity: sha512-1Jb15Vo/Oy7mwZ5bXi7zbgszsdIBNjc4IqP8Jpr/8RdBC4nF1CTzIAn2dxYvpF1nGSseeL39lfLQ2uvs5u1Y9A==}
    dependencies:
      '@vitest/utils': 1.3.0
      p-limit: 5.0.0
      pathe: 1.1.2
    dev: true

  /@vitest/snapshot@1.3.0:
    resolution: {integrity: sha512-swmktcviVVPYx9U4SEQXLV6AEY51Y6bZ14jA2yo6TgMxQ3h+ZYiO0YhAHGJNp0ohCFbPAis1R9kK0cvN6lDPQA==}
    dependencies:
      magic-string: 0.30.7
      pathe: 1.1.2
      pretty-format: 29.7.0
    dev: true

  /@vitest/spy@1.3.0:
    resolution: {integrity: sha512-AkCU0ThZunMvblDpPKgjIi025UxR8V7MZ/g/EwmAGpjIujLVV2X6rGYGmxE2D4FJbAy0/ijdROHMWa2M/6JVMw==}
    dependencies:
      tinyspy: 2.2.1
    dev: true

  /@vitest/utils@1.3.0:
    resolution: {integrity: sha512-/LibEY/fkaXQufi4GDlQZhikQsPO2entBKtfuyIpr1jV4DpaeasqkeHjhdOhU24vSHshcSuEyVlWdzvv2XmYCw==}
    dependencies:
      diff-sequences: 29.6.3
      estree-walker: 3.0.3
      loupe: 2.3.7
      pretty-format: 29.7.0
    dev: true

  /@vue/compiler-core@3.4.19:
    resolution: {integrity: sha512-gj81785z0JNzRcU0Mq98E56e4ltO1yf8k5PQ+tV/7YHnbZkrM0fyFyuttnN8ngJZjbpofWE/m4qjKBiLl8Ju4w==}
    dependencies:
      '@babel/parser': 7.23.9
      '@vue/shared': 3.4.19
      entities: 4.5.0
      estree-walker: 2.0.2
      source-map-js: 1.0.2
    dev: true

  /@vue/compiler-dom@3.4.19:
    resolution: {integrity: sha512-vm6+cogWrshjqEHTzIDCp72DKtea8Ry/QVpQRYoyTIg9k7QZDX6D8+HGURjtmatfgM8xgCFtJJaOlCaRYRK3QA==}
    dependencies:
      '@vue/compiler-core': 3.4.19
      '@vue/shared': 3.4.19
    dev: true

  /@vue/compiler-sfc@3.4.19:
    resolution: {integrity: sha512-LQ3U4SN0DlvV0xhr1lUsgLCYlwQfUfetyPxkKYu7dkfvx7g3ojrGAkw0AERLOKYXuAGnqFsEuytkdcComei3Yg==}
    dependencies:
      '@babel/parser': 7.23.9
      '@vue/compiler-core': 3.4.19
      '@vue/compiler-dom': 3.4.19
      '@vue/compiler-ssr': 3.4.19
      '@vue/shared': 3.4.19
      estree-walker: 2.0.2
      magic-string: 0.30.7
      postcss: 8.4.35
      source-map-js: 1.0.2
    dev: true

  /@vue/compiler-ssr@3.4.19:
    resolution: {integrity: sha512-P0PLKC4+u4OMJ8sinba/5Z/iDT84uMRRlrWzadgLA69opCpI1gG4N55qDSC+dedwq2fJtzmGald05LWR5TFfLw==}
    dependencies:
      '@vue/compiler-dom': 3.4.19
      '@vue/shared': 3.4.19
<<<<<<< HEAD
    dev: true

  /@vue/shared@3.4.19:
    resolution: {integrity: sha512-/KliRRHMF6LoiThEy+4c1Z4KB/gbPrGjWwJR+crg2otgrf/egKzRaCPvJ51S5oetgsgXLfc4Rm5ZgrKHZrtMSw==}
    dev: true

  /acorn-jsx@5.3.2(acorn@8.11.3):
=======
    dev: true

  /@vue/shared@3.4.19:
    resolution: {integrity: sha512-/KliRRHMF6LoiThEy+4c1Z4KB/gbPrGjWwJR+crg2otgrf/egKzRaCPvJ51S5oetgsgXLfc4Rm5ZgrKHZrtMSw==}
    dev: true

  /acorn-jsx@5.3.2(acorn@8.11.2):
>>>>>>> c52ed88c
    resolution: {integrity: sha512-rq9s+JNhf0IChjtDXxllJ7g41oZk5SlXtp0LHwyA5cejwn7vKmKp4pPri6YEePv2PU65sAsegbXtIinmDFDXgQ==}
    peerDependencies:
      acorn: ^6.0.0 || ^7.0.0 || ^8.0.0
    dependencies:
      acorn: 8.11.3
    dev: true

  /acorn-walk@8.3.2:
    resolution: {integrity: sha512-cjkyv4OtNCIeqhHrfS81QWXoCBPExR/J62oyEqepVw8WaQeSqpW2uhuLPh1m9eWhDuOo/jUXVTlifvesOWp/4A==}
    engines: {node: '>=0.4.0'}
    dev: true

  /acorn@8.11.3:
    resolution: {integrity: sha512-Y9rRfJG5jcKOE0CLisYbojUjIrIEE7AGMzA/Sm4BslANhbS+cDMpgBdcPT91oJ7OuJ9hYJBx59RjbhxVnrF8Xg==}
    engines: {node: '>=0.4.0'}
    hasBin: true
    dev: true

<<<<<<< HEAD
=======
  /acorn@8.11.3:
    resolution: {integrity: sha512-Y9rRfJG5jcKOE0CLisYbojUjIrIEE7AGMzA/Sm4BslANhbS+cDMpgBdcPT91oJ7OuJ9hYJBx59RjbhxVnrF8Xg==}
    engines: {node: '>=0.4.0'}
    hasBin: true
    dev: true

  /agent-base@7.1.0:
    resolution: {integrity: sha512-o/zjMZRhJxny7OyEF+Op8X+efiELC7k7yOjMzgfzVqOzXqkBkWI79YoTdOtsuWd5BWhAGAuOY/Xa6xpiaWXiNg==}
    engines: {node: '>= 14'}
    dependencies:
      debug: 4.3.4
    transitivePeerDependencies:
      - supports-color
    dev: true

>>>>>>> c52ed88c
  /ajv@6.12.6:
    resolution: {integrity: sha512-j3fVLgvTo527anyYyJOGTYJbG+vnnQYvE0m5mmkc1TK+nxAppkCLMIL0aZ4dblVCNoGShhm+kzE4ZUykBoMg4g==}
    dependencies:
      fast-deep-equal: 3.1.3
      fast-json-stable-stringify: 2.1.0
      json-schema-traverse: 0.4.1
      uri-js: 4.4.1
    dev: true

  /ansi-regex@5.0.1:
    resolution: {integrity: sha512-quJQXlTSUGL2LH9SUXo8VwsY4soanhgo6LNSm84E1LBcE8s3O0wpdiRzyR9z/ZZJMlMWv37qOOb9pdJlMUEKFQ==}
    engines: {node: '>=8'}
    dev: true

  /ansi-styles@3.2.1:
    resolution: {integrity: sha512-VT0ZI6kZRdTh8YyJw3SMbYm/u+NqfsAxEpWO0Pf9sq8/e94WxxOpPKx9FR1FlyCtOVDNOQ+8ntlqFxiRc+r5qA==}
    engines: {node: '>=4'}
    requiresBuild: true
    dependencies:
      color-convert: 1.9.3
    dev: true

  /ansi-styles@4.3.0:
    resolution: {integrity: sha512-zbB9rCJAT1rbjiVDb2hqKFHNYLxgtk8NURxZ3IZwD3F6NtxbXZQCnnSi1Lkx+IDohdPlFp222wVALIheZJQSEg==}
    engines: {node: '>=8'}
    dependencies:
      color-convert: 2.0.1
    dev: true

  /ansi-styles@5.2.0:
    resolution: {integrity: sha512-Cxwpt2SfTzTtXcfOlzGEee8O+c+MmUgGrNiBcXnuWxuFJHe6a5Hz7qwhwe5OgaSYI0IJvkLqWX1ASG+cJOkEiA==}
    engines: {node: '>=10'}
    dev: true

  /anymatch@3.1.3:
    resolution: {integrity: sha512-KMReFUr0B4t+D+OBkjR3KYqvocp2XaSzO55UcB6mgQMd3KbcE+mWTyvVV7D/zsdEbNnV6acZUutkiHQXvTr1Rw==}
    engines: {node: '>= 8'}
    dependencies:
      normalize-path: 3.0.0
      picomatch: 2.3.1
    dev: true

  /are-docs-informative@0.0.2:
    resolution: {integrity: sha512-ixiS0nLNNG5jNQzgZJNoUpBKdo9yTYZMGJ+QgT2jmjR7G7+QHRCc4v6LQ3NgE7EBJq+o0ams3waJwkrlBom8Ig==}
    engines: {node: '>=14'}
    dev: true

  /argparse@2.0.1:
    resolution: {integrity: sha512-8+9WqebbFzpX9OR+Wa6O29asIogeRMzcGtAINdpMHHyAg10f05aSFVBbcEqGf/PXw1EjAZ+q2/bEBg3DvurK3Q==}
    dev: true

  /array-union@2.1.0:
    resolution: {integrity: sha512-HGyxoOTYUyCM6stUe6EJgnd4EoewAI7zMdfqO+kGjnlZmBDz/cR5pf8r/cR4Wq60sL/p0IkcjUEEPwS3GFrIyw==}
    engines: {node: '>=8'}
    dev: true

  /assertion-error@1.1.0:
    resolution: {integrity: sha512-jgsaNduz+ndvGyFt3uSuWqvy4lCnIJiovtouQN5JZHOKCS2QuhEdbcQHFhVksz2N2U9hXJo8odG7ETyWlEeuDw==}
    dev: true

  /balanced-match@1.0.2:
    resolution: {integrity: sha512-3oSeUO0TMV67hN1AmbXsK4yaqU7tjiHlbxRDZOpH0KW9+CeX4bRAaX0Anxt0tx2MrpRpWwQaPwIlISEJhYU5Pw==}
    dev: true

  /binary-extensions@2.2.0:
    resolution: {integrity: sha512-jDctJ/IVQbZoJykoeHbhXpOlNBqGNcwXJKJog42E5HDPUwQTSdjCHdihjj0DlnheQ7blbT6dHOafNAiS8ooQKA==}
    engines: {node: '>=8'}
    dev: true

  /boolbase@1.0.0:
    resolution: {integrity: sha512-JZOSA7Mo9sNGB8+UjSgzdLtokWAky1zbztM3WRLCbZ70/3cTANmQmOdR7y2g+J0e2WXywy1yS468tY+IruqEww==}
    dev: true

  /brace-expansion@1.1.11:
    resolution: {integrity: sha512-iCuPHDFgrHX7H2vEI/5xpz07zSHB00TpugqhmYtVmMO6518mCuRMoOYFldEBl0g187ufozdaHgWKcYFb61qGiA==}
    dependencies:
      balanced-match: 1.0.2
      concat-map: 0.0.1
    dev: true

  /brace-expansion@2.0.1:
    resolution: {integrity: sha512-XnAIvQ8eM+kC6aULx6wuQiwVsnzsi9d3WxzV3FpWTGA19F621kwdbsAcFKXgKUHZWsy+mY6iL1sHTxWEFCytDA==}
    dependencies:
      balanced-match: 1.0.2
    dev: true

  /braces@3.0.2:
    resolution: {integrity: sha512-b8um+L1RzM3WDSzvhm6gIz1yfTbBt6YTlcEKAvsmqCZZFw46z626lVj9j1yEPW33H5H+lBQpZMP1k8l+78Ha0A==}
    engines: {node: '>=8'}
    dependencies:
      fill-range: 7.0.1
    dev: true

  /browserslist@4.23.0:
    resolution: {integrity: sha512-QW8HiM1shhT2GuzkvklfjcKDiWFXHOeFCIA/huJPwHsslwcydgk7X+z2zXpEijP98UCY7HbubZt5J2Zgvf0CaQ==}
    engines: {node: ^6 || ^7 || ^8 || ^9 || ^10 || ^11 || ^12 || >=13.7}
    hasBin: true
    dependencies:
      caniuse-lite: 1.0.30001588
      electron-to-chromium: 1.4.673
      node-releases: 2.0.14
      update-browserslist-db: 1.0.13(browserslist@4.23.0)
    dev: true

  /builtin-modules@3.3.0:
    resolution: {integrity: sha512-zhaCDicdLuWN5UbN5IMnFqNMhNfo919sH85y2/ea+5Yg9TsTkeZxpL+JLbp6cgYFS4sRLp3YV4S6yDuqVWHYOw==}
    engines: {node: '>=6'}
    dev: true

  /builtins@5.0.1:
    resolution: {integrity: sha512-qwVpFEHNfhYJIzNRBvd2C1kyo6jz3ZSMPyyuR47OPdiKWlbYnZNyDWuyR175qDnAJLiCo5fBBqPb3RiXgWlkOQ==}
    dependencies:
      semver: 7.6.0
    dev: true

  /bumpp@9.3.0:
    resolution: {integrity: sha512-P46VikoEZadYCqx7mbClKlaJnOyvc+JfRJPRf1YwlOjwqeYmutgFe1w9hvfXe819VhpU0N0TNXtxyVAUlAgaNA==}
    engines: {node: '>=10'}
    hasBin: true
    dependencies:
      '@jsdevtools/ez-spawn': 3.0.4
      c12: 1.8.0
      cac: 6.7.14
      fast-glob: 3.3.2
      js-yaml: 4.1.0
      prompts: 2.4.2
      semver: 7.6.0
    dev: true

  /c12@1.8.0:
    resolution: {integrity: sha512-93U6RndoaAwFQPBcS9F/6lwtgBfrWh4695sQ/ChILkbj0C7zOZVptOU3Sxp0I/9xvfW/lzBWD90AXDQz4muSkA==}
    dependencies:
      chokidar: 3.6.0
      defu: 6.1.4
      dotenv: 16.4.4
      giget: 1.2.1
      jiti: 1.21.0
      json5: 2.2.3
      jsonc-parser: 3.2.1
      mlly: 1.5.0
      ohash: 1.1.3
      pathe: 1.1.2
      perfect-debounce: 1.0.0
      pkg-types: 1.0.3
      rc9: 2.1.1
    dev: true

  /cac@6.7.14:
    resolution: {integrity: sha512-b6Ilus+c3RrdDk+JhLKUAQfzzgLEPy6wcXqS7f/xe1EETvsDP6GORG7SFuOs6cID5YkqchW/LXZbX5bc8j7ZcQ==}
    engines: {node: '>=8'}
    dev: true

  /call-me-maybe@1.0.2:
    resolution: {integrity: sha512-HpX65o1Hnr9HH25ojC1YGs7HCQLq0GCOibSaWER0eNpgJ/Z1MZv2mTc7+xh6WOPxbRVcmgbv4hGU+uSQ/2xFZQ==}
    dev: true

  /callsites@3.1.0:
    resolution: {integrity: sha512-P8BjAsXvZS+VIDUI11hHCQEv74YT67YUi5JJFNWIqL235sBmjX4+qx9Muvls5ivyNENctx46xQLQ3aTuE7ssaQ==}
    engines: {node: '>=6'}
    dev: true

  /caniuse-lite@1.0.30001588:
    resolution: {integrity: sha512-+hVY9jE44uKLkH0SrUTqxjxqNTOWHsbnQDIKjwkZ3lNTzUUVdBLBGXtj/q5Mp5u98r3droaZAewQuEDzjQdZlQ==}
    dev: true

<<<<<<< HEAD
  /chai@4.4.1:
    resolution: {integrity: sha512-13sOfMv2+DWduEU+/xbun3LScLoqN17nBeTLUsmDfKdoiC1fr0n9PU4guu4AhRcOVFk/sW8LyZWHuhWtQZiF+g==}
=======
  /chai@4.3.10:
    resolution: {integrity: sha512-0UXG04VuVbruMUYbJ6JctvH0YnC/4q3/AkT18q4NaITo91CUm0liMS9VqzT9vZhVQ/1eqPanMWjBM+Juhfb/9g==}
>>>>>>> c52ed88c
    engines: {node: '>=4'}
    dependencies:
      assertion-error: 1.1.0
      check-error: 1.0.3
      deep-eql: 4.1.3
      get-func-name: 2.0.2
      loupe: 2.3.7
      pathval: 1.1.1
      type-detect: 4.0.8
    dev: true

  /chalk@2.4.2:
    resolution: {integrity: sha512-Mti+f9lpJNcwF4tWV8/OrTTtF1gZi+f8FqlyAdouralcFWFQWF2+NgCHShjkCb+IFBLq9buZwE1xckQU4peSuQ==}
    engines: {node: '>=4'}
    requiresBuild: true
    dependencies:
      ansi-styles: 3.2.1
      escape-string-regexp: 1.0.5
      supports-color: 5.5.0
    dev: true

  /chalk@4.1.2:
    resolution: {integrity: sha512-oKnbhFyRIXpUuez8iBMmyEa4nbj4IOQyuhc/wy9kY7/WVPcwIO9VA668Pu8RkO7+0G76SLROeyw9CpQ061i4mA==}
    engines: {node: '>=10'}
    dependencies:
      ansi-styles: 4.3.0
      supports-color: 7.2.0
    dev: true

  /character-entities-legacy@1.1.4:
    resolution: {integrity: sha512-3Xnr+7ZFS1uxeiUDvV02wQ+QDbc55o97tIV5zHScSPJpcLm/r0DFPcoY3tYRp+VZukxuMeKgXYmsXQHO05zQeA==}
    dev: true

  /character-entities@1.2.4:
    resolution: {integrity: sha512-iBMyeEHxfVnIakwOuDXpVkc54HijNgCyQB2w0VfGQThle6NXn50zU6V/u+LDhxHcDUPojn6Kpga3PTAD8W1bQw==}
    dev: true

  /character-reference-invalid@1.1.4:
    resolution: {integrity: sha512-mKKUkUbhPpQlCOfIuZkvSEgktjPFIsZKRRbC6KWVEMvlzblj3i3asQv5ODsrwt0N3pHAEvjP8KTQPHkp0+6jOg==}
    dev: true

  /check-error@1.0.3:
    resolution: {integrity: sha512-iKEoDYaRmd1mxM90a2OEfWhjsjPpYPuQ+lMYsoxB126+t8fw7ySEO48nmDg5COTjxDI65/Y2OWpeEHk3ZOe8zg==}
    dependencies:
      get-func-name: 2.0.2
    dev: true

  /chokidar@3.6.0:
    resolution: {integrity: sha512-7VT13fmjotKpGipCW9JEQAusEPE+Ei8nl6/g4FBAmIm0GOOLMua9NDDo/DWp0ZAxCr3cPq5ZpBqmPAQgDda2Pw==}
    engines: {node: '>= 8.10.0'}
    dependencies:
      anymatch: 3.1.3
      braces: 3.0.2
      glob-parent: 5.1.2
      is-binary-path: 2.1.0
      is-glob: 4.0.3
      normalize-path: 3.0.0
      readdirp: 3.6.0
    optionalDependencies:
      fsevents: 2.3.3
    dev: true

  /chownr@2.0.0:
    resolution: {integrity: sha512-bIomtDF5KGpdogkLd9VspvFzk9KfpyyGlS8YFVZl7TGPBHL5snIOnxeshwVgPteQ9b4Eydl+pVbIyE1DcvCWgQ==}
    engines: {node: '>=10'}
    dev: true

  /ci-info@4.0.0:
    resolution: {integrity: sha512-TdHqgGf9odd8SXNuxtUBVx8Nv+qZOejE6qyqiy5NtbYYQOeFa6zmHkxlPzmaLxWWHsU6nJmB7AETdVPi+2NBUg==}
    engines: {node: '>=8'}
    dev: true

  /citty@0.1.6:
    resolution: {integrity: sha512-tskPPKEs8D2KPafUypv2gxwJP8h/OaJmC82QQGGDQcHvXX43xF2VDACcJVmZ0EuSxkpO9Kc4MlrA3q0+FG58AQ==}
    dependencies:
      consola: 3.2.3
    dev: true

  /clean-regexp@1.0.0:
    resolution: {integrity: sha512-GfisEZEJvzKrmGWkvfhgzcz/BllN1USeqD2V6tg14OAOgaCD2Z/PUEuxnAZ/nPvmaHRG7a8y77p1T/IRQ4D1Hw==}
    engines: {node: '>=4'}
    dependencies:
      escape-string-regexp: 1.0.5
    dev: true

  /cliui@8.0.1:
    resolution: {integrity: sha512-BSeNnyus75C4//NQ9gQt1/csTXyo/8Sb+afLAkzAptFuMsod9HFokGNudZpi/oQV73hnVK+sR+5PVRMd+Dr7YQ==}
    engines: {node: '>=12'}
    dependencies:
      string-width: 4.2.3
      strip-ansi: 6.0.1
      wrap-ansi: 7.0.0
    dev: true

  /color-convert@1.9.3:
    resolution: {integrity: sha512-QfAUtd+vFdAtFQcC8CCyYt1fYWxSqAiK2cSD6zDB8N3cpsEBAvRxp9zOGg6G/SHHJYAT88/az/IuDGALsNVbGg==}
    requiresBuild: true
    dependencies:
      color-name: 1.1.3
    dev: true

  /color-convert@2.0.1:
    resolution: {integrity: sha512-RRECPsj7iu/xb5oKYcsFHSppFNnsj/52OVTRKb4zP5onXwVF3zVmmToNcOfGC+CRDpfK/U584fMg38ZHCaElKQ==}
    engines: {node: '>=7.0.0'}
    dependencies:
      color-name: 1.1.4
    dev: true

  /color-name@1.1.3:
    resolution: {integrity: sha512-72fSenhMw2HZMTVHeCA9KCmpEIbzWiQsjN+BHcBbS9vr1mtt+vJjPdksIBNUmKAW8TFUDPJK5SUU3QhE9NEXDw==}
    requiresBuild: true
    dev: true

  /color-name@1.1.4:
    resolution: {integrity: sha512-dOy+3AuW3a2wNbZHIuMZpTcgjGuLU/uBL/ubcZF9OXbDo8ff4O8yVp5Bf0efS8uEoYo5q4Fx7dY9OgQGXgAsQA==}
    dev: true

  /comment-parser@1.4.1:
    resolution: {integrity: sha512-buhp5kePrmda3vhc5B9t7pUQXAb2Tnd0qgpkIhPhkHXxJpiPJ11H0ZEU0oBpJ2QztSbzG/ZxMj/CHsYJqRHmyg==}
    engines: {node: '>= 12.0.0'}
    dev: true

  /commondir@1.0.1:
    resolution: {integrity: sha512-W9pAhw0ja1Edb5GVdIF1mjZw/ASI0AlShXM83UUGe2DVr5TdAPEA1OA8m/g8zWp9x6On7gqufY+FatDbC3MDQg==}
    dev: true

  /concat-map@0.0.1:
    resolution: {integrity: sha512-/Srv4dswyQNBfohGpz9o6Yb3Gz3SrUDqBH5rTuhGR7ahtlbYKnVxw2bCFMRljaA7EXHaXZ8wsHdodFvbkhKmqg==}
    dev: true

<<<<<<< HEAD
  /consola@3.2.3:
    resolution: {integrity: sha512-I5qxpzLv+sJhTVEoLYNcTW+bThDCPsit0vLNKShZx6rLtpilNpmmeTPaeqJb9ZE9dV3DGaeby6Vuhrw38WjeyQ==}
    engines: {node: ^14.18.0 || >=16.10.0}
    dev: true

=======
>>>>>>> c52ed88c
  /core-js-compat@3.36.0:
    resolution: {integrity: sha512-iV9Pd/PsgjNWBXeq8XRtWVSgz2tKAfhfvBs7qxYty+RlRd+OCksaWmOnc4JKrTc1cToXL1N0s3l/vwlxPtdElw==}
    dependencies:
      browserslist: 4.23.0
    dev: true

  /cross-spawn@7.0.3:
    resolution: {integrity: sha512-iRDPJKUPVEND7dHPO8rkbOnPpyDygcDFtWjpeWNCgy8WP2rXcxXL8TskReQl6OrB2G7+UJrags1q15Fudc7G6w==}
    engines: {node: '>= 8'}
    dependencies:
      path-key: 3.1.1
      shebang-command: 2.0.0
      which: 2.0.2
    dev: true

  /cssesc@3.0.0:
    resolution: {integrity: sha512-/Tb/JcjK111nNScGob5MNtsntNM1aCNUDipB/TkwZFhyDrrE47SOx/18wF2bbjgc3ZzCSKW1T5nt5EbFoAz/Vg==}
    engines: {node: '>=4'}
    hasBin: true
    dev: true

  /debug@3.2.7:
    resolution: {integrity: sha512-CFjzYYAi4ThfiQvizrFQevTTXHtnCqWfe7x1AhgEscTz6ZbLbfoLRLPugTQyBth6f8ZERVUSyWHFD/7Wu4t1XQ==}
    peerDependencies:
      supports-color: '*'
    peerDependenciesMeta:
      supports-color:
        optional: true
    dependencies:
      ms: 2.1.3
    dev: true

  /debug@4.3.4:
    resolution: {integrity: sha512-PRWFHuSU3eDtQJPvnNY7Jcket1j0t5OuOsFzPPzsekD52Zl8qUfFIPEiswXqIvHWGVHOgX+7G/vCNNhehwxfkQ==}
    engines: {node: '>=6.0'}
    peerDependencies:
      supports-color: '*'
    peerDependenciesMeta:
      supports-color:
        optional: true
    dependencies:
      ms: 2.1.2
    dev: true

  /deep-eql@4.1.3:
    resolution: {integrity: sha512-WaEtAOpRA1MQ0eohqZjpGD8zdI0Ovsm8mmFhaDN8dvDZzyoUMcYDnf5Y6iu7HTXxf8JDS23qWa4a+hKCDyOPzw==}
    engines: {node: '>=6'}
    dependencies:
      type-detect: 4.0.8
    dev: true

  /deep-is@0.1.4:
    resolution: {integrity: sha512-oIPzksmTg4/MriiaYGO+okXDT7ztn/w3Eptv/+gSIdMdKsJo0u4CfYNFJPy+4SKMuCqGw2wxnA+URMg3t8a/bQ==}
    dev: true

  /deepmerge@4.3.1:
    resolution: {integrity: sha512-3sUqbMEc77XqpdNO7FRyRog+eW3ph+GYCbj+rK+uYyRMuwsVy0rMiVtPn+QJlKFvWP/1PYpapqYn0Me2knFn+A==}
    engines: {node: '>=0.10.0'}
    dev: true

  /defu@6.1.4:
    resolution: {integrity: sha512-mEQCMmwJu317oSz8CwdIOdwf3xMif1ttiM8LTufzc3g6kR+9Pe236twL8j3IYT1F7GfRgGcW6MWxzZjLIkuHIg==}
    dev: true

  /destr@2.0.2:
    resolution: {integrity: sha512-65AlobnZMiCET00KaFFjUefxDX0khFA/E4myqZ7a6Sq1yZtR8+FVIvilVX66vF2uobSumxooYZChiRPCKNqhmg==}
    dev: true

  /diff-sequences@29.6.3:
    resolution: {integrity: sha512-EjePK1srD3P08o2j4f0ExnylqRs5B9tJjcp9t1krH2qRi8CCdsYfwe9JgSLurFBWwq4uOlipzfk5fHNvwFKr8Q==}
    engines: {node: ^14.15.0 || ^16.10.0 || >=18.0.0}
    dev: true

  /dir-glob@3.0.1:
    resolution: {integrity: sha512-WkrWp9GR4KXfKGYzOLmTuGVi1UWFfws377n9cc55/tb6DuqyF6pcQ5AbiHEshaDpY9v6oaSr2XCDidGmMwdzIA==}
    engines: {node: '>=8'}
    dependencies:
      path-type: 4.0.0
    dev: true

  /doctrine@3.0.0:
    resolution: {integrity: sha512-yS+Q5i3hBf7GBkd4KG8a7eBNNWNGLTaEwwYWUijIYM7zrlYDM0BFXHjjPWlWZ1Rg7UaddZeIDmi9jF3HmqiQ2w==}
    engines: {node: '>=6.0.0'}
    dependencies:
      esutils: 2.0.3
    dev: true

  /dotenv@16.4.4:
    resolution: {integrity: sha512-XvPXc8XAQThSjAbY6cQ/9PcBXmFoWuw1sQ3b8HqUCR6ziGXjkTi//kB9SWa2UwqlgdAIuRqAa/9hVljzPehbYg==}
    engines: {node: '>=12'}
    dev: true

  /electron-to-chromium@1.4.673:
    resolution: {integrity: sha512-zjqzx4N7xGdl5468G+vcgzDhaHkaYgVcf9MqgexcTqsl2UHSCmOj/Bi3HAprg4BZCpC7HyD8a6nZl6QAZf72gw==}
    dev: true

  /emoji-regex@8.0.0:
    resolution: {integrity: sha512-MSjYzcWNOA0ewAHpz0MxpYFvwg6yjy1NG3xteoqz644VCo/RPgnr1/GGt+ic3iJTzQ8Eu3TdM14SawnVUmGE6A==}
    dev: true

  /entities@4.5.0:
    resolution: {integrity: sha512-V0hjH4dGPh9Ao5p0MoRY6BVqtwCjhz6vI5LT8AJ55H+4g9/4vbHx1I54fS0XuclLhDHArPQCiMjDxjaL8fPxhw==}
    engines: {node: '>=0.12'}
    dev: true

  /error-ex@1.3.2:
    resolution: {integrity: sha512-7dFHNmqeFSEt2ZBsCriorKnn3Z2pj+fd9kmI6QoWw4//DL+icEBfc0U7qJCisqrTsKTjw4fNFy2pW9OqStD84g==}
    dependencies:
      is-arrayish: 0.2.1
    dev: true

  /es-module-lexer@1.4.1:
    resolution: {integrity: sha512-cXLGjP0c4T3flZJKQSuziYoq7MlT+rnvfZjfp7h+I7K9BNX54kP9nyWvdbwjQ4u1iWbOL4u96fgeZLToQlZC7w==}
    dev: true

  /esbuild@0.18.20:
    resolution: {integrity: sha512-ceqxoedUrcayh7Y7ZX6NdbbDzGROiyVBgC4PriJThBKSVPWnnFHZAkfI1lJT8QFkOwH4qOS2SJkS4wvpGl8BpA==}
    engines: {node: '>=12'}
    hasBin: true
    requiresBuild: true
    optionalDependencies:
      '@esbuild/android-arm': 0.18.20
      '@esbuild/android-arm64': 0.18.20
      '@esbuild/android-x64': 0.18.20
      '@esbuild/darwin-arm64': 0.18.20
      '@esbuild/darwin-x64': 0.18.20
      '@esbuild/freebsd-arm64': 0.18.20
      '@esbuild/freebsd-x64': 0.18.20
      '@esbuild/linux-arm': 0.18.20
      '@esbuild/linux-arm64': 0.18.20
      '@esbuild/linux-ia32': 0.18.20
      '@esbuild/linux-loong64': 0.18.20
      '@esbuild/linux-mips64el': 0.18.20
      '@esbuild/linux-ppc64': 0.18.20
      '@esbuild/linux-riscv64': 0.18.20
      '@esbuild/linux-s390x': 0.18.20
      '@esbuild/linux-x64': 0.18.20
      '@esbuild/netbsd-x64': 0.18.20
      '@esbuild/openbsd-x64': 0.18.20
      '@esbuild/sunos-x64': 0.18.20
      '@esbuild/win32-arm64': 0.18.20
      '@esbuild/win32-ia32': 0.18.20
      '@esbuild/win32-x64': 0.18.20
    dev: true

  /esbuild@0.19.12:
    resolution: {integrity: sha512-aARqgq8roFBj054KvQr5f1sFu0D65G+miZRCuJyJ0G13Zwx7vRar5Zhn2tkQNzIXcBrNVsv/8stehpj+GAjgbg==}
    engines: {node: '>=12'}
    hasBin: true
    requiresBuild: true
    optionalDependencies:
      '@esbuild/aix-ppc64': 0.19.12
      '@esbuild/android-arm': 0.19.12
      '@esbuild/android-arm64': 0.19.12
      '@esbuild/android-x64': 0.19.12
      '@esbuild/darwin-arm64': 0.19.12
      '@esbuild/darwin-x64': 0.19.12
      '@esbuild/freebsd-arm64': 0.19.12
      '@esbuild/freebsd-x64': 0.19.12
      '@esbuild/linux-arm': 0.19.12
      '@esbuild/linux-arm64': 0.19.12
      '@esbuild/linux-ia32': 0.19.12
      '@esbuild/linux-loong64': 0.19.12
      '@esbuild/linux-mips64el': 0.19.12
      '@esbuild/linux-ppc64': 0.19.12
      '@esbuild/linux-riscv64': 0.19.12
      '@esbuild/linux-s390x': 0.19.12
      '@esbuild/linux-x64': 0.19.12
      '@esbuild/netbsd-x64': 0.19.12
      '@esbuild/openbsd-x64': 0.19.12
      '@esbuild/sunos-x64': 0.19.12
      '@esbuild/win32-arm64': 0.19.12
      '@esbuild/win32-ia32': 0.19.12
      '@esbuild/win32-x64': 0.19.12
    dev: true

  /esbuild@0.20.1:
    resolution: {integrity: sha512-OJwEgrpWm/PCMsLVWXKqvcjme3bHNpOgN7Tb6cQnR5n0TPbQx1/Xrn7rqM+wn17bYeT6MGB5sn1Bh5YiGi70nA==}
    engines: {node: '>=12'}
    hasBin: true
    requiresBuild: true
    optionalDependencies:
<<<<<<< HEAD
=======
      '@esbuild/android-arm': 0.19.9
      '@esbuild/android-arm64': 0.19.9
      '@esbuild/android-x64': 0.19.9
      '@esbuild/darwin-arm64': 0.19.9
      '@esbuild/darwin-x64': 0.19.9
      '@esbuild/freebsd-arm64': 0.19.9
      '@esbuild/freebsd-x64': 0.19.9
      '@esbuild/linux-arm': 0.19.9
      '@esbuild/linux-arm64': 0.19.9
      '@esbuild/linux-ia32': 0.19.9
      '@esbuild/linux-loong64': 0.19.9
      '@esbuild/linux-mips64el': 0.19.9
      '@esbuild/linux-ppc64': 0.19.9
      '@esbuild/linux-riscv64': 0.19.9
      '@esbuild/linux-s390x': 0.19.9
      '@esbuild/linux-x64': 0.19.9
      '@esbuild/netbsd-x64': 0.19.9
      '@esbuild/openbsd-x64': 0.19.9
      '@esbuild/sunos-x64': 0.19.9
      '@esbuild/win32-arm64': 0.19.9
      '@esbuild/win32-ia32': 0.19.9
      '@esbuild/win32-x64': 0.19.9
    dev: true

  /esbuild@0.20.1:
    resolution: {integrity: sha512-OJwEgrpWm/PCMsLVWXKqvcjme3bHNpOgN7Tb6cQnR5n0TPbQx1/Xrn7rqM+wn17bYeT6MGB5sn1Bh5YiGi70nA==}
    engines: {node: '>=12'}
    hasBin: true
    requiresBuild: true
    optionalDependencies:
>>>>>>> c52ed88c
      '@esbuild/aix-ppc64': 0.20.1
      '@esbuild/android-arm': 0.20.1
      '@esbuild/android-arm64': 0.20.1
      '@esbuild/android-x64': 0.20.1
      '@esbuild/darwin-arm64': 0.20.1
      '@esbuild/darwin-x64': 0.20.1
      '@esbuild/freebsd-arm64': 0.20.1
      '@esbuild/freebsd-x64': 0.20.1
      '@esbuild/linux-arm': 0.20.1
      '@esbuild/linux-arm64': 0.20.1
      '@esbuild/linux-ia32': 0.20.1
      '@esbuild/linux-loong64': 0.20.1
      '@esbuild/linux-mips64el': 0.20.1
      '@esbuild/linux-ppc64': 0.20.1
      '@esbuild/linux-riscv64': 0.20.1
      '@esbuild/linux-s390x': 0.20.1
      '@esbuild/linux-x64': 0.20.1
      '@esbuild/netbsd-x64': 0.20.1
      '@esbuild/openbsd-x64': 0.20.1
      '@esbuild/sunos-x64': 0.20.1
      '@esbuild/win32-arm64': 0.20.1
      '@esbuild/win32-ia32': 0.20.1
      '@esbuild/win32-x64': 0.20.1
    dev: true

  /escalade@3.1.2:
    resolution: {integrity: sha512-ErCHMCae19vR8vQGe50xIsVomy19rg6gFu3+r3jkEO46suLMWBksvVyoGgQV+jOfl84ZSOSlmv6Gxa89PmTGmA==}
    engines: {node: '>=6'}
    dev: true

  /escape-string-regexp@1.0.5:
    resolution: {integrity: sha512-vbRorB5FUQWvla16U8R/qgaFIya2qGzwDrNmCZuYKrbdSUMG6I1ZCGQRefkRVhuOkIGVne7BQ35DSfo1qvJqFg==}
    engines: {node: '>=0.8.0'}
    dev: true

  /escape-string-regexp@4.0.0:
    resolution: {integrity: sha512-TtpcNJ3XAzx3Gq8sWRzJaVajRs0uVxA2YAkdb1jm2YkPz4G6egUFAyA3n5vtEIZefPk5Wa4UXbKuS5fKkJWdgA==}
    engines: {node: '>=10'}
    dev: true

  /eslint-compat-utils@0.1.2(eslint-ts-patch@8.56.0-0):
    resolution: {integrity: sha512-Jia4JDldWnFNIru1Ehx1H5s9/yxiRHY/TimCuUc0jNexew3cF1gI6CYZil1ociakfWO3rRqFjl1mskBblB3RYg==}
    engines: {node: '>=12'}
    peerDependencies:
      eslint: '>=6.0.0'
    dependencies:
      eslint: /eslint-ts-patch@8.56.0-0
    dev: true

<<<<<<< HEAD
  /eslint-compat-utils@0.4.1(eslint-ts-patch@8.56.0-0):
=======
  /eslint-compat-utils@0.4.1(eslint-ts-patch@8.55.0-1):
>>>>>>> c52ed88c
    resolution: {integrity: sha512-5N7ZaJG5pZxUeNNJfUchurLVrunD1xJvyg5kYOIVF8kg1f3ajTikmAu/5fZ9w100omNPOoMjngRszh/Q/uFGMg==}
    engines: {node: '>=12'}
    peerDependencies:
      eslint: '>=6.0.0'
<<<<<<< HEAD
    dependencies:
      eslint: /eslint-ts-patch@8.56.0-0
      semver: 7.6.0
    dev: true

  /eslint-config-flat-gitignore@0.1.3:
    resolution: {integrity: sha512-oQD+dEZv3RThN60tFqGFt+NJcO1DmssUcP+T/nlX+ZzEoEvVUYH0GU9X/VlmDXsbMsS9mONI1HrlxLgtKojw7w==}
    dependencies:
=======
    dependencies:
      eslint: /eslint-ts-patch@8.55.0-1
      semver: 7.6.0
    dev: true

  /eslint-config-flat-gitignore@0.1.3:
    resolution: {integrity: sha512-oQD+dEZv3RThN60tFqGFt+NJcO1DmssUcP+T/nlX+ZzEoEvVUYH0GU9X/VlmDXsbMsS9mONI1HrlxLgtKojw7w==}
    dependencies:
>>>>>>> c52ed88c
      find-up: 7.0.0
      parse-gitignore: 2.0.0
    dev: true

  /eslint-import-resolver-node@0.3.9:
    resolution: {integrity: sha512-WFj2isz22JahUv+B788TlO3N6zL3nNJGU8CcZbPZvVEkBPaJdCV4vy5wyghty5ROFbCRnm132v8BScu5/1BQ8g==}
    dependencies:
      debug: 3.2.7
      is-core-module: 2.13.1
      resolve: 1.22.8
    transitivePeerDependencies:
      - supports-color
    dev: true

  /eslint-merge-processors@0.1.0(eslint-ts-patch@8.56.0-0):
    resolution: {integrity: sha512-IvRXXtEajLeyssvW4wJcZ2etxkR9mUf4zpNwgI+m/Uac9RfXHskuJefkHUcawVzePnd6xp24enp5jfgdHzjRdQ==}
    peerDependencies:
      eslint: '*'
    dependencies:
      eslint: /eslint-ts-patch@8.56.0-0
    dev: true

<<<<<<< HEAD
  /eslint-module-utils@2.8.0(@typescript-eslint/parser@6.21.0)(eslint-import-resolver-node@0.3.9)(eslint-ts-patch@8.56.0-0):
=======
  /eslint-module-utils@2.8.0(@typescript-eslint/parser@6.21.0)(eslint-import-resolver-node@0.3.9)(eslint-ts-patch@8.55.0-1):
>>>>>>> c52ed88c
    resolution: {integrity: sha512-aWajIYfsqCKRDgUfjEXNN/JlrzauMuSEy5sbd7WXbtW3EH6A6MpwEh42c7qD+MqQo9QMJ6fWLAeIJynx0g6OAw==}
    engines: {node: '>=4'}
    peerDependencies:
      '@typescript-eslint/parser': '*'
      eslint: '*'
      eslint-import-resolver-node: '*'
      eslint-import-resolver-typescript: '*'
      eslint-import-resolver-webpack: '*'
    peerDependenciesMeta:
      '@typescript-eslint/parser':
        optional: true
      eslint:
        optional: true
      eslint-import-resolver-node:
        optional: true
      eslint-import-resolver-typescript:
        optional: true
      eslint-import-resolver-webpack:
        optional: true
    dependencies:
<<<<<<< HEAD
      '@typescript-eslint/parser': 6.21.0(eslint-ts-patch@8.56.0-0)(typescript@5.3.3)
=======
      '@typescript-eslint/parser': 6.21.0(eslint-ts-patch@8.55.0-1)(typescript@5.3.3)
>>>>>>> c52ed88c
      debug: 3.2.7
      eslint: /eslint-ts-patch@8.56.0-0
      eslint-import-resolver-node: 0.3.9
    transitivePeerDependencies:
      - supports-color
    dev: true

<<<<<<< HEAD
  /eslint-plugin-antfu@2.1.2(eslint-ts-patch@8.56.0-0):
=======
  /eslint-plugin-antfu@2.1.2(eslint-ts-patch@8.55.0-1):
>>>>>>> c52ed88c
    resolution: {integrity: sha512-s7ZTOM3uq0iqpp6gF0UEotnvup7f2PHBUftCytLZX0+6C9j9KadKZQh6bVVngAyFgsmeD9+gcBopOYLClb2oDg==}
    peerDependencies:
      eslint: '*'
    dependencies:
      eslint: /eslint-ts-patch@8.56.0-0
    dev: true

<<<<<<< HEAD
  /eslint-plugin-es-x@7.5.0(eslint-ts-patch@8.56.0-0):
=======
  /eslint-plugin-es-x@7.5.0(eslint-ts-patch@8.55.0-1):
>>>>>>> c52ed88c
    resolution: {integrity: sha512-ODswlDSO0HJDzXU0XvgZ3lF3lS3XAZEossh15Q2UHjwrJggWeBoKqqEsLTZLXl+dh5eOAozG0zRcYtuE35oTuQ==}
    engines: {node: ^14.18.0 || >=16.0.0}
    peerDependencies:
      eslint: '>=8'
    dependencies:
<<<<<<< HEAD
      '@eslint-community/eslint-utils': 4.4.0(eslint-ts-patch@8.56.0-0)
      '@eslint-community/regexpp': 4.10.0
      eslint: /eslint-ts-patch@8.56.0-0
      eslint-compat-utils: 0.1.2(eslint-ts-patch@8.56.0-0)
=======
      '@eslint-community/eslint-utils': 4.4.0(eslint-ts-patch@8.55.0-1)
      '@eslint-community/regexpp': 4.10.0
      eslint: /eslint-ts-patch@8.55.0-1
      eslint-compat-utils: 0.1.2(eslint-ts-patch@8.55.0-1)
>>>>>>> c52ed88c
    dev: true

  /eslint-plugin-eslint-comments@3.2.0(eslint-ts-patch@8.56.0-0):
    resolution: {integrity: sha512-0jkOl0hfojIHHmEHgmNdqv4fmh7300NdpA9FFpF7zaoLvB/QeXOGNLIo86oAveJFrfB1p05kC8hpEMHM8DwWVQ==}
    engines: {node: '>=6.5.0'}
    peerDependencies:
      eslint: '>=4.19.1'
    dependencies:
      escape-string-regexp: 1.0.5
<<<<<<< HEAD
      eslint: /eslint-ts-patch@8.56.0-0
      ignore: 5.3.1
    dev: true

  /eslint-plugin-i@2.29.1(@typescript-eslint/parser@6.21.0)(eslint-ts-patch@8.56.0-0):
=======
      eslint: /eslint-ts-patch@8.55.0-1
      ignore: 5.3.1
    dev: true

  /eslint-plugin-i@2.29.1(@typescript-eslint/parser@6.21.0)(eslint-ts-patch@8.55.0-1):
>>>>>>> c52ed88c
    resolution: {integrity: sha512-ORizX37MelIWLbMyqI7hi8VJMf7A0CskMmYkB+lkCX3aF4pkGV7kwx5bSEb4qx7Yce2rAf9s34HqDRPjGRZPNQ==}
    engines: {node: '>=12'}
    peerDependencies:
      eslint: ^7.2.0 || ^8
    dependencies:
      debug: 4.3.4
      doctrine: 3.0.0
<<<<<<< HEAD
      eslint: /eslint-ts-patch@8.56.0-0
      eslint-import-resolver-node: 0.3.9
      eslint-module-utils: 2.8.0(@typescript-eslint/parser@6.21.0)(eslint-import-resolver-node@0.3.9)(eslint-ts-patch@8.56.0-0)
=======
      eslint: /eslint-ts-patch@8.55.0-1
      eslint-import-resolver-node: 0.3.9
      eslint-module-utils: 2.8.0(@typescript-eslint/parser@6.21.0)(eslint-import-resolver-node@0.3.9)(eslint-ts-patch@8.55.0-1)
>>>>>>> c52ed88c
      get-tsconfig: 4.7.2
      is-glob: 4.0.3
      minimatch: 3.1.2
      semver: 7.6.0
    transitivePeerDependencies:
      - '@typescript-eslint/parser'
      - eslint-import-resolver-typescript
      - eslint-import-resolver-webpack
      - supports-color
    dev: true

<<<<<<< HEAD
  /eslint-plugin-jsdoc@48.1.0(eslint-ts-patch@8.56.0-0):
=======
  /eslint-plugin-jsdoc@48.1.0(eslint-ts-patch@8.55.0-1):
>>>>>>> c52ed88c
    resolution: {integrity: sha512-g9S8ukmTd1DVcV/xeBYPPXOZ6rc8WJ4yi0+MVxJ1jBOrz5kmxV9gJJQ64ltCqIWFnBChLIhLVx3tbTSarqVyFA==}
    engines: {node: '>=18'}
    peerDependencies:
      eslint: ^7.0.0 || ^8.0.0 || ^9.0.0
    dependencies:
      '@es-joy/jsdoccomment': 0.42.0
      are-docs-informative: 0.0.2
      comment-parser: 1.4.1
      debug: 4.3.4
      escape-string-regexp: 4.0.0
      eslint: /eslint-ts-patch@8.56.0-0
      esquery: 1.5.0
      is-builtin-module: 3.2.1
      semver: 7.6.0
      spdx-expression-parse: 4.0.0
    transitivePeerDependencies:
      - supports-color
    dev: true

<<<<<<< HEAD
  /eslint-plugin-jsonc@2.13.0(eslint-ts-patch@8.56.0-0):
=======
  /eslint-plugin-jsonc@2.13.0(eslint-ts-patch@8.55.0-1):
>>>>>>> c52ed88c
    resolution: {integrity: sha512-2wWdJfpO/UbZzPDABuUVvlUQjfMJa2p2iQfYt/oWxOMpXCcjuiMUSaA02gtY/Dbu82vpaSqc+O7Xq6ECHwtIxA==}
    engines: {node: ^12.22.0 || ^14.17.0 || >=16.0.0}
    peerDependencies:
      eslint: '>=6.0.0'
    dependencies:
<<<<<<< HEAD
      '@eslint-community/eslint-utils': 4.4.0(eslint-ts-patch@8.56.0-0)
      eslint: /eslint-ts-patch@8.56.0-0
      eslint-compat-utils: 0.4.1(eslint-ts-patch@8.56.0-0)
=======
      '@eslint-community/eslint-utils': 4.4.0(eslint-ts-patch@8.55.0-1)
      eslint: /eslint-ts-patch@8.55.0-1
      eslint-compat-utils: 0.4.1(eslint-ts-patch@8.55.0-1)
>>>>>>> c52ed88c
      espree: 9.6.1
      graphemer: 1.4.0
      jsonc-eslint-parser: 2.4.0
      natural-compare: 1.4.0
      synckit: 0.6.2
    dev: true

  /eslint-plugin-markdown@3.0.1(eslint-ts-patch@8.56.0-0):
    resolution: {integrity: sha512-8rqoc148DWdGdmYF6WSQFT3uQ6PO7zXYgeBpHAOAakX/zpq+NvFYbDA/H7PYzHajwtmaOzAwfxyl++x0g1/N9A==}
    engines: {node: ^12.22.0 || ^14.17.0 || >=16.0.0}
    peerDependencies:
      eslint: ^6.0.0 || ^7.0.0 || ^8.0.0
    dependencies:
      eslint: /eslint-ts-patch@8.56.0-0
      mdast-util-from-markdown: 0.8.5
    transitivePeerDependencies:
      - supports-color
    dev: true

<<<<<<< HEAD
  /eslint-plugin-n@16.6.2(eslint-ts-patch@8.56.0-0):
=======
  /eslint-plugin-n@16.6.2(eslint-ts-patch@8.55.0-1):
>>>>>>> c52ed88c
    resolution: {integrity: sha512-6TyDmZ1HXoFQXnhCTUjVFULReoBPOAjpuiKELMkeP40yffI/1ZRO+d9ug/VC6fqISo2WkuIBk3cvuRPALaWlOQ==}
    engines: {node: '>=16.0.0'}
    peerDependencies:
      eslint: '>=7.0.0'
    dependencies:
      '@eslint-community/eslint-utils': 4.4.0(eslint-ts-patch@8.56.0-0)
      builtins: 5.0.1
<<<<<<< HEAD
      eslint: /eslint-ts-patch@8.56.0-0
      eslint-plugin-es-x: 7.5.0(eslint-ts-patch@8.56.0-0)
=======
      eslint: /eslint-ts-patch@8.55.0-1
      eslint-plugin-es-x: 7.5.0(eslint-ts-patch@8.55.0-1)
>>>>>>> c52ed88c
      get-tsconfig: 4.7.2
      globals: 13.24.0
      ignore: 5.3.1
      is-builtin-module: 3.2.1
      is-core-module: 2.13.1
      minimatch: 3.1.2
      resolve: 1.22.8
      semver: 7.6.0
    dev: true

  /eslint-plugin-no-only-tests@3.1.0:
    resolution: {integrity: sha512-Lf4YW/bL6Un1R6A76pRZyE1dl1vr31G/ev8UzIc/geCgFWyrKil8hVjYqWVKGB/UIGmb6Slzs9T0wNezdSVegw==}
    engines: {node: '>=5.0.0'}
    dev: true

<<<<<<< HEAD
  /eslint-plugin-perfectionist@2.5.0(eslint-ts-patch@8.56.0-0)(typescript@5.3.3)(vue-eslint-parser@9.4.2):
=======
  /eslint-plugin-perfectionist@2.5.0(eslint-ts-patch@8.55.0-1)(typescript@5.3.3)(vue-eslint-parser@9.4.2):
>>>>>>> c52ed88c
    resolution: {integrity: sha512-F6XXcq4mKKUe/SREoMGQqzgw6cgCgf3pFzkFfQVIGtqD1yXVpQjnhTepzhBeZfxZwgMzR9HO4yH4CUhIQ2WBcQ==}
    peerDependencies:
      astro-eslint-parser: ^0.16.0
      eslint: '>=8.0.0'
      svelte: '>=3.0.0'
      svelte-eslint-parser: ^0.33.0
      vue-eslint-parser: '>=9.0.0'
    peerDependenciesMeta:
      astro-eslint-parser:
        optional: true
      svelte:
        optional: true
      svelte-eslint-parser:
        optional: true
      vue-eslint-parser:
        optional: true
    dependencies:
<<<<<<< HEAD
      '@typescript-eslint/utils': 6.21.0(eslint-ts-patch@8.56.0-0)(typescript@5.3.3)
      eslint: /eslint-ts-patch@8.56.0-0
      minimatch: 9.0.3
      natural-compare-lite: 1.4.0
      vue-eslint-parser: 9.4.2(eslint-ts-patch@8.56.0-0)
=======
      '@typescript-eslint/utils': 6.21.0(eslint-ts-patch@8.55.0-1)(typescript@5.3.3)
      eslint: /eslint-ts-patch@8.55.0-1
      minimatch: 9.0.3
      natural-compare-lite: 1.4.0
      vue-eslint-parser: 9.4.2(eslint-ts-patch@8.55.0-1)
>>>>>>> c52ed88c
    transitivePeerDependencies:
      - supports-color
      - typescript
    dev: true

<<<<<<< HEAD
  /eslint-plugin-toml@0.9.2(eslint-ts-patch@8.56.0-0):
=======
  /eslint-plugin-toml@0.9.2(eslint-ts-patch@8.55.0-1):
>>>>>>> c52ed88c
    resolution: {integrity: sha512-ri0xf63PYf3pIq/WY9BIwrqxZmGTIwSkAO0bHddI0ajUwN4KGz6W8vOvdXFHOpRdRfzxlmXze/vfsY/aTEXESg==}
    engines: {node: ^12.22.0 || ^14.17.0 || >=16.0.0}
    peerDependencies:
      eslint: '>=6.0.0'
    dependencies:
      debug: 4.3.4
<<<<<<< HEAD
      eslint: /eslint-ts-patch@8.56.0-0
      eslint-compat-utils: 0.4.1(eslint-ts-patch@8.56.0-0)
=======
      eslint: /eslint-ts-patch@8.55.0-1
      eslint-compat-utils: 0.4.1(eslint-ts-patch@8.55.0-1)
>>>>>>> c52ed88c
      lodash: 4.17.21
      toml-eslint-parser: 0.9.3
    transitivePeerDependencies:
      - supports-color
    dev: true

<<<<<<< HEAD
  /eslint-plugin-unicorn@50.0.1(eslint-ts-patch@8.56.0-0):
=======
  /eslint-plugin-unicorn@50.0.1(eslint-ts-patch@8.55.0-1):
>>>>>>> c52ed88c
    resolution: {integrity: sha512-KxenCZxqSYW0GWHH18okDlOQcpezcitm5aOSz6EnobyJ6BIByiPDviQRjJIUAjG/tMN11958MxaQ+qCoU6lfDA==}
    engines: {node: '>=16'}
    peerDependencies:
      eslint: '>=8.56.0'
    dependencies:
      '@babel/helper-validator-identifier': 7.22.20
<<<<<<< HEAD
      '@eslint-community/eslint-utils': 4.4.0(eslint-ts-patch@8.56.0-0)
=======
      '@eslint-community/eslint-utils': 4.4.0(eslint-ts-patch@8.55.0-1)
>>>>>>> c52ed88c
      '@eslint/eslintrc': 2.1.4
      ci-info: 4.0.0
      clean-regexp: 1.0.0
      core-js-compat: 3.36.0
<<<<<<< HEAD
      eslint: /eslint-ts-patch@8.56.0-0
=======
      eslint: /eslint-ts-patch@8.55.0-1
>>>>>>> c52ed88c
      esquery: 1.5.0
      indent-string: 4.0.0
      is-builtin-module: 3.2.1
      jsesc: 3.0.2
      pluralize: 8.0.0
      read-pkg-up: 7.0.1
      regexp-tree: 0.1.27
      regjsparser: 0.10.0
      semver: 7.6.0
      strip-indent: 3.0.0
    transitivePeerDependencies:
      - supports-color
    dev: true

<<<<<<< HEAD
  /eslint-plugin-unused-imports@3.1.0(@typescript-eslint/eslint-plugin@6.21.0)(eslint-ts-patch@8.56.0-0):
=======
  /eslint-plugin-unused-imports@3.1.0(@typescript-eslint/eslint-plugin@6.21.0)(eslint-ts-patch@8.55.0-1):
>>>>>>> c52ed88c
    resolution: {integrity: sha512-9l1YFCzXKkw1qtAru1RWUtG2EVDZY0a0eChKXcL+EZ5jitG7qxdctu4RnvhOJHv4xfmUf7h+JJPINlVpGhZMrw==}
    engines: {node: ^12.22.0 || ^14.17.0 || >=16.0.0}
    peerDependencies:
      '@typescript-eslint/eslint-plugin': 6 - 7
      eslint: '8'
    peerDependenciesMeta:
      '@typescript-eslint/eslint-plugin':
        optional: true
    dependencies:
<<<<<<< HEAD
      '@typescript-eslint/eslint-plugin': 6.21.0(@typescript-eslint/parser@6.21.0)(eslint-ts-patch@8.56.0-0)(typescript@5.3.3)
      eslint: /eslint-ts-patch@8.56.0-0
      eslint-rule-composer: 0.3.0
    dev: true

  /eslint-plugin-vitest@0.3.22(@typescript-eslint/eslint-plugin@6.21.0)(eslint-ts-patch@8.56.0-0)(typescript@5.3.3)(vitest@1.3.0):
=======
      '@typescript-eslint/eslint-plugin': 6.21.0(@typescript-eslint/parser@6.21.0)(eslint-ts-patch@8.55.0-1)(typescript@5.3.3)
      eslint: /eslint-ts-patch@8.55.0-1
      eslint-rule-composer: 0.3.0
    dev: true

  /eslint-plugin-vitest@0.3.22(@typescript-eslint/eslint-plugin@6.21.0)(eslint-ts-patch@8.55.0-1)(typescript@5.3.3)(vitest@1.0.4):
>>>>>>> c52ed88c
    resolution: {integrity: sha512-atkFGQ7aVgcuSeSMDqnyevIyUpfBPMnosksgEPrKE7Y8xQlqG/5z2IQ6UDau05zXaaFv7Iz8uzqvIuKshjZ0Zw==}
    engines: {node: ^18.0.0 || >= 20.0.0}
    peerDependencies:
      '@typescript-eslint/eslint-plugin': '*'
      eslint: '>=8.0.0'
      vitest: '*'
    peerDependenciesMeta:
      '@typescript-eslint/eslint-plugin':
        optional: true
      vitest:
        optional: true
    dependencies:
<<<<<<< HEAD
      '@typescript-eslint/eslint-plugin': 6.21.0(@typescript-eslint/parser@6.21.0)(eslint-ts-patch@8.56.0-0)(typescript@5.3.3)
      '@typescript-eslint/utils': 6.21.0(eslint-ts-patch@8.56.0-0)(typescript@5.3.3)
      eslint: /eslint-ts-patch@8.56.0-0
      vitest: 1.3.0(@types/node@20.11.19)
=======
      '@typescript-eslint/eslint-plugin': 6.21.0(@typescript-eslint/parser@6.21.0)(eslint-ts-patch@8.55.0-1)(typescript@5.3.3)
      '@typescript-eslint/utils': 6.21.0(eslint-ts-patch@8.55.0-1)(typescript@5.3.3)
      eslint: /eslint-ts-patch@8.55.0-1
      vitest: 1.0.4(@types/node@20.10.4)
>>>>>>> c52ed88c
    transitivePeerDependencies:
      - supports-color
      - typescript
    dev: true

<<<<<<< HEAD
  /eslint-plugin-vue@9.21.1(eslint-ts-patch@8.56.0-0):
=======
  /eslint-plugin-vue@9.21.1(eslint-ts-patch@8.55.0-1):
>>>>>>> c52ed88c
    resolution: {integrity: sha512-XVtI7z39yOVBFJyi8Ljbn7kY9yHzznKXL02qQYn+ta63Iy4A9JFBw6o4OSB9hyD2++tVT+su9kQqetUyCCwhjw==}
    engines: {node: ^14.17.0 || >=16.0.0}
    peerDependencies:
      eslint: ^6.2.0 || ^7.0.0 || ^8.0.0
    dependencies:
      '@eslint-community/eslint-utils': 4.4.0(eslint-ts-patch@8.56.0-0)
      eslint: /eslint-ts-patch@8.56.0-0
      natural-compare: 1.4.0
      nth-check: 2.1.1
      postcss-selector-parser: 6.0.15
      semver: 7.6.0
<<<<<<< HEAD
      vue-eslint-parser: 9.4.2(eslint-ts-patch@8.56.0-0)
=======
      vue-eslint-parser: 9.4.2(eslint-ts-patch@8.55.0-1)
>>>>>>> c52ed88c
      xml-name-validator: 4.0.0
    transitivePeerDependencies:
      - supports-color
    dev: true

<<<<<<< HEAD
  /eslint-plugin-yml@1.12.2(eslint-ts-patch@8.56.0-0):
=======
  /eslint-plugin-yml@1.12.2(eslint-ts-patch@8.55.0-1):
>>>>>>> c52ed88c
    resolution: {integrity: sha512-hvS9p08FhPT7i/ynwl7/Wt7ke7Rf4P2D6fT8lZlL43peZDTsHtH2A0SIFQ7Kt7+mJ6if6P+FX3iJhMkdnxQwpg==}
    engines: {node: ^14.17.0 || >=16.0.0}
    peerDependencies:
      eslint: '>=6.0.0'
    dependencies:
      debug: 4.3.4
<<<<<<< HEAD
      eslint: /eslint-ts-patch@8.56.0-0
      eslint-compat-utils: 0.4.1(eslint-ts-patch@8.56.0-0)
=======
      eslint: /eslint-ts-patch@8.55.0-1
      eslint-compat-utils: 0.4.1(eslint-ts-patch@8.55.0-1)
>>>>>>> c52ed88c
      lodash: 4.17.21
      natural-compare: 1.4.0
      yaml-eslint-parser: 1.2.2
    transitivePeerDependencies:
      - supports-color
    dev: true

<<<<<<< HEAD
  /eslint-processor-vue-blocks@0.1.1(@vue/compiler-sfc@3.4.19)(eslint-ts-patch@8.56.0-0):
=======
  /eslint-processor-vue-blocks@0.1.1(@vue/compiler-sfc@3.4.19)(eslint-ts-patch@8.55.0-1):
>>>>>>> c52ed88c
    resolution: {integrity: sha512-9+dU5lU881log570oBwpelaJmOfOzSniben7IWEDRYQPPWwlvaV7NhOtsTuUWDqpYT+dtKKWPsgz4OkOi+aZnA==}
    peerDependencies:
      '@vue/compiler-sfc': ^3.3.0
      eslint: ^8.50.0
    dependencies:
      '@vue/compiler-sfc': 3.4.19
<<<<<<< HEAD
      eslint: /eslint-ts-patch@8.56.0-0
=======
      eslint: /eslint-ts-patch@8.55.0-1
>>>>>>> c52ed88c
    dev: true

  /eslint-rule-composer@0.3.0:
    resolution: {integrity: sha512-bt+Sh8CtDmn2OajxvNO+BX7Wn4CIWMpTRm3MaiKPCQcnnlm0CS2mhui6QaoeQugs+3Kj2ESKEEGJUdVafwhiCg==}
    engines: {node: '>=4.0.0'}
    dev: true

  /eslint-scope@7.2.2:
    resolution: {integrity: sha512-dOt21O7lTMhDM+X9mB4GX+DZrZtCUJPL/wlcTqxyrx5IvO0IYtILdtrQGQp+8n5S0gwSVmOf9NQrjMOgfQZlIg==}
    engines: {node: ^12.22.0 || ^14.17.0 || >=16.0.0}
    dependencies:
      esrecurse: 4.3.0
      estraverse: 5.3.0
    dev: true

  /eslint-ts-patch@8.56.0-0:
    resolution: {integrity: sha512-J9Efj9P1GBaC665MIeX6+kGje3vToaJ/Z3Ky5yI05Td+xiTCKHlG1cAd3IHgicf0bGYKV/Y/gWyp5/84MfsbOg==}
    hasBin: true
    dependencies:
      debug: 4.3.4
      eslint: 8.56.0
      jiti: 1.21.0
    transitivePeerDependencies:
      - supports-color
    dev: true

  /eslint-visitor-keys@3.4.3:
    resolution: {integrity: sha512-wpc+LXeiyiisxPlEkUzU6svyS1frIO3Mgxj1fdy7Pm8Ygzguax2N3Fa/D/ag1WqbOprdI+uY6wMUl8/a2G+iag==}
    engines: {node: ^12.22.0 || ^14.17.0 || >=16.0.0}
    dev: true

  /eslint@8.56.0:
    resolution: {integrity: sha512-Go19xM6T9puCOWntie1/P997aXxFsOi37JIHRWI514Hc6ZnaHGKY9xFhrU65RT6CcBEzZoGG1e6Nq+DT04ZtZQ==}
    engines: {node: ^12.22.0 || ^14.17.0 || >=16.0.0}
    hasBin: true
    dependencies:
      '@eslint-community/eslint-utils': 4.4.0(eslint@8.56.0)
      '@eslint-community/regexpp': 4.10.0
      '@eslint/eslintrc': 2.1.4
      '@eslint/js': 8.56.0
      '@humanwhocodes/config-array': 0.11.14
      '@humanwhocodes/module-importer': 1.0.1
      '@nodelib/fs.walk': 1.2.8
      '@ungap/structured-clone': 1.2.0
      ajv: 6.12.6
      chalk: 4.1.2
      cross-spawn: 7.0.3
      debug: 4.3.4
      doctrine: 3.0.0
      escape-string-regexp: 4.0.0
      eslint-scope: 7.2.2
      eslint-visitor-keys: 3.4.3
      espree: 9.6.1
      esquery: 1.5.0
      esutils: 2.0.3
      fast-deep-equal: 3.1.3
      file-entry-cache: 6.0.1
      find-up: 5.0.0
      glob-parent: 6.0.2
      globals: 13.24.0
      graphemer: 1.4.0
      ignore: 5.3.1
      imurmurhash: 0.1.4
      is-glob: 4.0.3
      is-path-inside: 3.0.3
      js-yaml: 4.1.0
      json-stable-stringify-without-jsonify: 1.0.1
      levn: 0.4.1
      lodash.merge: 4.6.2
      minimatch: 3.1.2
      natural-compare: 1.4.0
      optionator: 0.9.3
      strip-ansi: 6.0.1
      text-table: 0.2.0
    transitivePeerDependencies:
      - supports-color
    dev: true

  /esno@4.0.0:
    resolution: {integrity: sha512-tmaM9gfnSWqzePVJ5FJLYX9mMyE6ZevvOIvd1CMoMk2Fn1F3aKI/OQPjubS5wCIKlPpWfDfKFEtoslCNCiZJpQ==}
    hasBin: true
    dependencies:
      tsx: 4.6.0
    dev: true

  /espree@9.6.1:
    resolution: {integrity: sha512-oruZaFkjorTpF32kDSI5/75ViwGeZginGGy2NoOSg3Q9bnwlnmDm4HLnkl0RE3n+njDXR037aY1+x58Z/zFdwQ==}
    engines: {node: ^12.22.0 || ^14.17.0 || >=16.0.0}
    dependencies:
      acorn: 8.11.3
      acorn-jsx: 5.3.2(acorn@8.11.3)
      eslint-visitor-keys: 3.4.3
    dev: true

  /esquery@1.5.0:
    resolution: {integrity: sha512-YQLXUplAwJgCydQ78IMJywZCceoqk1oH01OERdSAJc/7U2AylwjhSCLDEtqwg811idIS/9fIU5GjG73IgjKMVg==}
    engines: {node: '>=0.10'}
    dependencies:
      estraverse: 5.3.0
    dev: true

  /esrecurse@4.3.0:
    resolution: {integrity: sha512-KmfKL3b6G+RXvP8N1vr3Tq1kL/oCFgn2NYXEtqP8/L3pKapUA4G8cFVaoF3SU323CD4XypR/ffioHmkti6/Tag==}
    engines: {node: '>=4.0'}
    dependencies:
      estraverse: 5.3.0
    dev: true

  /estraverse@5.3.0:
    resolution: {integrity: sha512-MMdARuVEQziNTeJD8DgMqmhwR11BRQ/cBP+pLtYdSTnf3MIO8fFeiINEbX36ZdNlfU/7A9f3gUw49B3oQsvwBA==}
    engines: {node: '>=4.0'}
    dev: true

  /estree-walker@2.0.2:
    resolution: {integrity: sha512-Rfkk/Mp/DL7JVje3u18FxFujQlTNR2q6QfMSMB7AvCBx91NGj/ba3kCfza0f6dVDbw7YlRf/nDrn7pQrCCyQ/w==}
    dev: true

  /estree-walker@3.0.3:
    resolution: {integrity: sha512-7RUKfXgSMMkzt6ZuXmqapOurLGPPfgj6l9uRZ7lRGolvk0y2yocc35LdcxKC5PQZdn2DMqioAQ2NoWcrTKmm6g==}
    dependencies:
      '@types/estree': 1.0.5
    dev: true

  /esutils@2.0.3:
    resolution: {integrity: sha512-kVscqXk4OCp68SZ0dkgEKVi6/8ij300KBWTJq32P/dYeWTSwK41WyTxalN1eRmA5Z9UU/LX9D7FWSmV9SAYx6g==}
    engines: {node: '>=0.10.0'}
    dev: true

  /execa@8.0.1:
    resolution: {integrity: sha512-VyhnebXciFV2DESc+p6B+y0LjSm0krU4OgJN44qFAhBY0TJ+1V61tYD2+wHusZ6F9n5K+vl8k0sTy7PEfV4qpg==}
    engines: {node: '>=16.17'}
    dependencies:
      cross-spawn: 7.0.3
      get-stream: 8.0.1
      human-signals: 5.0.0
      is-stream: 3.0.0
      merge-stream: 2.0.0
      npm-run-path: 5.2.0
      onetime: 6.0.0
      signal-exit: 4.1.0
      strip-final-newline: 3.0.0
    dev: true

  /fast-deep-equal@3.1.3:
    resolution: {integrity: sha512-f3qQ9oQy9j2AhBe/H9VC91wLmKBCCU/gDOnKNAYG5hswO7BLKj09Hc5HYNz9cGI++xlpDCIgDaitVs03ATR84Q==}
    dev: true

  /fast-glob@3.3.2:
    resolution: {integrity: sha512-oX2ruAFQwf/Orj8m737Y5adxDQO0LAB7/S5MnxCdTNDd4p6BsyIVsv9JQsATbTSq8KHRpLwIHbVlUNatxd+1Ow==}
    engines: {node: '>=8.6.0'}
    dependencies:
      '@nodelib/fs.stat': 2.0.5
      '@nodelib/fs.walk': 1.2.8
      glob-parent: 5.1.2
      merge2: 1.4.1
      micromatch: 4.0.5
    dev: true

  /fast-json-stable-stringify@2.1.0:
    resolution: {integrity: sha512-lhd/wF+Lk98HZoTCtlVraHtfh5XYijIjalXck7saUtuanSDyLMxnHhSXEDJqHxD7msR8D0uCmqlkwjCV8xvwHw==}
    dev: true

  /fast-levenshtein@2.0.6:
    resolution: {integrity: sha512-DCXu6Ifhqcks7TZKY3Hxp3y6qphY5SJZmrWMDrKcERSOXWQdMhU9Ig/PYrzyw/ul9jOIyh0N4M0tbC5hodg8dw==}
    dev: true

  /fastq@1.17.1:
    resolution: {integrity: sha512-sRVD3lWVIXWg6By68ZN7vho9a1pQcN/WBFaAAsDDFzlJjvoGx0P8z7V1t72grFJfJhu3YPZBuu25f7Kaw2jN1w==}
    dependencies:
      reusify: 1.0.4
    dev: true

  /file-entry-cache@6.0.1:
    resolution: {integrity: sha512-7Gps/XWymbLk2QLYK4NzpMOrYjMhdIxXuIvy2QBsLE6ljuodKvdkWs/cpyJJ3CVIVpH0Oi1Hvg1ovbMzLdFBBg==}
    engines: {node: ^10.12.0 || >=12.0.0}
    dependencies:
      flat-cache: 3.2.0
    dev: true

  /fill-range@7.0.1:
    resolution: {integrity: sha512-qOo9F+dMUmC2Lcb4BbVvnKJxTPjCm+RRpe4gDuGrzkL7mEVl/djYSu2OdQ2Pa302N4oqkSg9ir6jaLWJ2USVpQ==}
    engines: {node: '>=8'}
    dependencies:
      to-regex-range: 5.0.1
    dev: true

  /find-up@4.1.0:
    resolution: {integrity: sha512-PpOwAdQ/YlXQ2vj8a3h8IipDuYRi3wceVQQGYWxNINccq40Anw7BlsEXCMbt1Zt+OLA6Fq9suIpIWD0OsnISlw==}
    engines: {node: '>=8'}
    dependencies:
      locate-path: 5.0.0
      path-exists: 4.0.0
    dev: true

  /find-up@5.0.0:
    resolution: {integrity: sha512-78/PXT1wlLLDgTzDs7sjq9hzz0vXD+zn+7wypEe4fXQxCmdmqfGsEPQxmiCSQI3ajFV91bVSsvNtrJRiW6nGng==}
    engines: {node: '>=10'}
    dependencies:
      locate-path: 6.0.0
      path-exists: 4.0.0
    dev: true

  /find-up@7.0.0:
    resolution: {integrity: sha512-YyZM99iHrqLKjmt4LJDj58KI+fYyufRLBSYcqycxf//KpBk9FoewoGX0450m9nB44qrZnovzC2oeP5hUibxc/g==}
    engines: {node: '>=18'}
    dependencies:
      locate-path: 7.2.0
      path-exists: 5.0.0
      unicorn-magic: 0.1.0
    dev: true

<<<<<<< HEAD
  /flat-cache@3.2.0:
    resolution: {integrity: sha512-CYcENa+FtcUKLmhhqyctpclsq7QF38pKjZHsGNiSQF5r4FtoKDWabFDl3hzaEQMvT1LHEysw5twgLvpYYb4vbw==}
=======
  /flat-cache@3.0.4:
    resolution: {integrity: sha512-dm9s5Pw7Jc0GvMYbshN6zchCA9RgQlzzEZX3vylR9IqFfS8XciblUXOKfW6SiuJ0e13eDYZoZV5wdrev7P3Nwg==}
>>>>>>> c52ed88c
    engines: {node: ^10.12.0 || >=12.0.0}
    dependencies:
      flatted: 3.2.9
      keyv: 4.5.4
      rimraf: 3.0.2
    dev: true

  /flat@5.0.2:
    resolution: {integrity: sha512-b6suED+5/3rTpUBdG1gupIl8MPFCAMA0QXwmljLhvCUKcUvdE4gWky9zpuGCcXHOsz4J9wPGNWq6OKpmIzz3hQ==}
    hasBin: true
    dev: true

  /flatted@3.2.9:
    resolution: {integrity: sha512-36yxDn5H7OFZQla0/jFJmbIKTdZAQHngCedGxiMmpNfEZM0sdEeT+WczLQrjK6D7o2aiyLYDnkw0R3JK0Qv1RQ==}
    dev: true

  /fs-minipass@2.1.0:
    resolution: {integrity: sha512-V/JgOLFCS+R6Vcq0slCuaeWEdNC3ouDlJMNIsacH2VtALiu9mV4LPrHc5cDl8k5aw6J8jwgWWpiTo5RYhmIzvg==}
    engines: {node: '>= 8'}
    dependencies:
      minipass: 3.3.6
    dev: true

  /fs.realpath@1.0.0:
    resolution: {integrity: sha512-OO0pH2lK6a0hZnAdau5ItzHPI6pUlvI7jMVnxUQRtw4owF2wk8lOSabtGDCTP4Ggrg2MbGnWO9X8K1t4+fGMDw==}
    dev: true

  /fsevents@2.3.3:
    resolution: {integrity: sha512-5xoDfX+fL7faATnagmWPpbFtwh/R77WmMMqqHGS65C3vvB0YHrgF+B1YmZ3441tMj5n63k0212XNoJwzlhffQw==}
    engines: {node: ^8.16.0 || ^10.6.0 || >=11.0.0}
    os: [darwin]
    requiresBuild: true
    dev: true
    optional: true

  /function-bind@1.1.1:
    resolution: {integrity: sha512-yIovAzMX49sF8Yl58fSCWJ5svSLuaibPxXQJFLmBObTuCr0Mf1KiPopGM9NiFjiYBCbfaa2Fh6breQ6ANVTI0A==}
    dev: true

  /function-bind@1.1.2:
    resolution: {integrity: sha512-7XHNxH7qX9xG5mIwxkhumTox/MIRNcOgDrxWsMt2pAr23WHp6MrRlN7FBSFpCpr+oVO0F744iUgR82nJMfG2SA==}
    dev: true

  /get-caller-file@2.0.5:
    resolution: {integrity: sha512-DyFP3BM/3YHTQOCUL/w0OZHR0lpKeGrxotcHWcqNEdnltqFwXVfhEBQ94eIo34AfQpo0rGki4cyIiftY06h2Fg==}
    engines: {node: 6.* || 8.* || >= 10.*}
    dev: true

  /get-func-name@2.0.2:
    resolution: {integrity: sha512-8vXOvuE167CtIc3OyItco7N/dpRtBbYOsPsXCz7X/PMnlGjYjSGuZJgM1Y7mmew7BKf9BqvLX2tnOVy1BBUsxQ==}
    dev: true

  /get-stream@8.0.1:
    resolution: {integrity: sha512-VaUJspBffn/LMCJVoMvSAdmscJyS1auj5Zulnn5UoYcY531UWmdwhRWkcGKnGU93m5HSXP9LP2usOryrBtQowA==}
    engines: {node: '>=16'}
    dev: true

  /get-tsconfig@4.7.2:
    resolution: {integrity: sha512-wuMsz4leaj5hbGgg4IvDU0bqJagpftG5l5cXIAvo8uZrqn0NJqwtfupTN00VnkQJPcIRrxYrm1Ue24btpCha2A==}
    dependencies:
      resolve-pkg-maps: 1.0.0
    dev: true

  /giget@1.2.1:
    resolution: {integrity: sha512-4VG22mopWtIeHwogGSy1FViXVo0YT+m6BrqZfz0JJFwbSsePsCdOzdLIIli5BtMp7Xe8f/o2OmBpQX2NBOC24g==}
    hasBin: true
    dependencies:
      citty: 0.1.6
      consola: 3.2.3
      defu: 6.1.4
      node-fetch-native: 1.6.2
      nypm: 0.3.6
      ohash: 1.1.3
      pathe: 1.1.2
      tar: 6.2.0
    dev: true

  /glob-parent@5.1.2:
    resolution: {integrity: sha512-AOIgSQCepiJYwP3ARnGx+5VnTu2HBYdzbGP45eLw1vr3zB3vZLeyed1sC9hnbcOc9/SrMyM5RPQrkGz4aS9Zow==}
    engines: {node: '>= 6'}
    dependencies:
      is-glob: 4.0.3
    dev: true

  /glob-parent@6.0.2:
    resolution: {integrity: sha512-XxwI8EOhVQgWp6iDL+3b0r86f4d6AX6zSU55HfB4ydCEuXLXc5FcYeOu+nnGftS4TEju/11rt4KJPTMgbfmv4A==}
    engines: {node: '>=10.13.0'}
    dependencies:
      is-glob: 4.0.3
    dev: true

  /glob@7.2.3:
    resolution: {integrity: sha512-nFR0zLpU2YCaRxwoCJvL6UvCH2JFyFVIvwTLsIf21AuHlMskA1hhTdk+LlYJtOlYt9v6dvszD2BGRqBL+iQK9Q==}
    dependencies:
      fs.realpath: 1.0.0
      inflight: 1.0.6
      inherits: 2.0.4
      minimatch: 3.1.2
      once: 1.4.0
      path-is-absolute: 1.0.1
    dev: true

  /glob@8.1.0:
    resolution: {integrity: sha512-r8hpEjiQEYlF2QU0df3dS+nxxSIreXQS1qRhMJM0Q5NDdR386C7jb7Hwwod8Fgiuex+k0GFjgft18yvxm5XoCQ==}
    engines: {node: '>=12'}
    dependencies:
      fs.realpath: 1.0.0
      inflight: 1.0.6
      inherits: 2.0.4
      minimatch: 5.1.6
      once: 1.4.0
    dev: true

  /globals@13.24.0:
    resolution: {integrity: sha512-AhO5QUcj8llrbG09iWhPU2B204J1xnPeL8kQmVorSsy+Sjj1sk8gIyh6cUocGmH4L0UuhAJy+hJMRA4mgA4mFQ==}
    engines: {node: '>=8'}
    dependencies:
      type-fest: 0.20.2
    dev: true

  /globby@11.1.0:
    resolution: {integrity: sha512-jhIXaOzy1sb8IyocaruWSn1TjmnBVs8Ayhcy83rmxNJ8q2uWKCAj3CnJY+KpGSXCueAPc0i05kVvVKtP1t9S3g==}
    engines: {node: '>=10'}
    dependencies:
      array-union: 2.1.0
      dir-glob: 3.0.1
      fast-glob: 3.3.2
      ignore: 5.3.1
      merge2: 1.4.1
      slash: 3.0.0
    dev: true

  /graphemer@1.4.0:
    resolution: {integrity: sha512-EtKwoO6kxCL9WO5xipiHTZlSzBm7WLT627TqC/uVRd0HKmq8NXyebnNYxDoBi7wt8eTWrUrKXCOVaFq9x1kgag==}
    dev: true

  /has-flag@3.0.0:
    resolution: {integrity: sha512-sKJf1+ceQBr4SMkvQnBDNDtf4TXpVhVGateu0t918bl30FnbE2m4vNLX+VWe/dpjlb+HugGYzW7uQXH98HPEYw==}
    engines: {node: '>=4'}
    requiresBuild: true
    dev: true

  /has-flag@4.0.0:
    resolution: {integrity: sha512-EykJT/Q1KjTWctppgIAgfSO0tKVuZUjhgMr17kqTumMl6Afv3EISleU7qZUzoXDFTAHTDC4NOoG/ZxU3EvlMPQ==}
    engines: {node: '>=8'}
    dev: true

  /has@1.0.3:
    resolution: {integrity: sha512-f2dvO0VU6Oej7RkWJGrehjbzMAjFp5/VKPp5tTpWIV4JHHZK1/BxbFRtf/siA2SWTe09caDmVtYYzWEIbBS4zw==}
    engines: {node: '>= 0.4.0'}
    dependencies:
      function-bind: 1.1.1
    dev: true

  /hasown@2.0.1:
    resolution: {integrity: sha512-1/th4MHjnwncwXsIW6QMzlvYL9kG5e/CpVvLRZe4XPa8TOUNbCELqmvhDmnkNsAjwaG4+I8gJJL0JBvTTLO9qA==}
    engines: {node: '>= 0.4'}
    dependencies:
      function-bind: 1.1.2
    dev: true

  /hosted-git-info@2.8.9:
    resolution: {integrity: sha512-mxIDAb9Lsm6DoOJ7xH+5+X4y1LU/4Hi50L9C5sIswK3JzULS4bwk1FvjdBgvYR4bzT4tuUQiC15FE2f5HbLvYw==}
<<<<<<< HEAD
=======
    dev: true

  /https-proxy-agent@7.0.2:
    resolution: {integrity: sha512-NmLNjm6ucYwtcUmL7JQC1ZQ57LmHP4lT15FQ8D61nak1rO6DH+fz5qNK2Ap5UN4ZapYICE3/0KodcLYSPsPbaA==}
    engines: {node: '>= 14'}
    dependencies:
      agent-base: 7.1.0
      debug: 4.3.4
    transitivePeerDependencies:
      - supports-color
>>>>>>> c52ed88c
    dev: true

  /human-signals@5.0.0:
    resolution: {integrity: sha512-AXcZb6vzzrFAUE61HnN4mpLqd/cSIwNQjtNWR0euPm6y0iqx3G4gOXaIDdtdDwZmhwe82LA6+zinmW4UBWVePQ==}
    engines: {node: '>=16.17.0'}
    dev: true

  /ignore@5.3.1:
    resolution: {integrity: sha512-5Fytz/IraMjqpwfd34ke28PTVMjZjJG2MPn5t7OE4eUCUNf8BAa7b5WUS9/Qvr6mwOQS7Mk6vdsMno5he+T8Xw==}
    engines: {node: '>= 4'}
    dev: true

  /ignore@5.3.1:
    resolution: {integrity: sha512-5Fytz/IraMjqpwfd34ke28PTVMjZjJG2MPn5t7OE4eUCUNf8BAa7b5WUS9/Qvr6mwOQS7Mk6vdsMno5he+T8Xw==}
    engines: {node: '>= 4'}
    dev: true

  /import-fresh@3.3.0:
    resolution: {integrity: sha512-veYYhQa+D1QBKznvhUHxb8faxlrwUnxseDAbAp457E0wLNio2bOSKnjYDhMj+YiAq61xrMGhQk9iXVk5FzgQMw==}
    engines: {node: '>=6'}
    dependencies:
      parent-module: 1.0.1
      resolve-from: 4.0.0
    dev: true

  /imurmurhash@0.1.4:
    resolution: {integrity: sha512-JmXMZ6wuvDmLiHEml9ykzqO6lwFbof0GG4IkcGaENdCRDDmMVnny7s5HsIgHCbaq0w2MyPhDqkhTUgS2LU2PHA==}
    engines: {node: '>=0.8.19'}
    dev: true

  /indent-string@4.0.0:
    resolution: {integrity: sha512-EdDDZu4A2OyIK7Lr/2zG+w5jmbuk1DVBnEwREQvBzspBJkCEbRa8GxU1lghYcaGJCnRWibjDXlq779X1/y5xwg==}
    engines: {node: '>=8'}
    dev: true

  /inflight@1.0.6:
    resolution: {integrity: sha512-k92I/b08q4wvFscXCLvqfsHCrjrF7yiXsQuIVvVE7N82W3+aqpzuUdBbfhWcy/FZR3/4IgflMgKLOsvPDrGCJA==}
    dependencies:
      once: 1.4.0
      wrappy: 1.0.2
    dev: true

  /inherits@2.0.4:
    resolution: {integrity: sha512-k/vGaX4/Yla3WzyMCvTQOXYeIHvqOKtnqBduzTHpzpQZzAskKMhZ2K+EnBiSM9zGSoIFeMpXKxa4dYeZIQqewQ==}
    dev: true

  /is-alphabetical@1.0.4:
    resolution: {integrity: sha512-DwzsA04LQ10FHTZuL0/grVDk4rFoVH1pjAToYwBrHSxcrBIGQuXrQMtD5U1b0U2XVgKZCTLLP8u2Qxqhy3l2Vg==}
    dev: true

  /is-alphanumerical@1.0.4:
    resolution: {integrity: sha512-UzoZUr+XfVz3t3v4KyGEniVL9BDRoQtY7tOyrRybkVNjDFWyo1yhXNGrrBTQxp3ib9BLAWs7k2YKBQsFRkZG9A==}
    dependencies:
      is-alphabetical: 1.0.4
      is-decimal: 1.0.4
    dev: true

  /is-arrayish@0.2.1:
    resolution: {integrity: sha512-zz06S8t0ozoDXMG+ube26zeCTNXcKIPJZJi8hBrF4idCLms4CG9QtK7qBl1boi5ODzFpjswb5JPmHCbMpjaYzg==}
    dev: true

  /is-binary-path@2.1.0:
    resolution: {integrity: sha512-ZMERYes6pDydyuGidse7OsHxtbI7WVeUEozgR/g7rd0xUimYNlvZRE/K2MgZTjWy725IfelLeVcEM97mmtRGXw==}
    engines: {node: '>=8'}
    dependencies:
      binary-extensions: 2.2.0
    dev: true

  /is-builtin-module@3.2.1:
    resolution: {integrity: sha512-BSLE3HnV2syZ0FK0iMA/yUGplUeMmNz4AW5fnTunbCIqZi4vG3WjJT9FHMy5D69xmAYBHXQhJdALdpwVxV501A==}
    engines: {node: '>=6'}
    dependencies:
      builtin-modules: 3.3.0
    dev: true

  /is-core-module@2.12.1:
    resolution: {integrity: sha512-Q4ZuBAe2FUsKtyQJoQHlvP8OvBERxO3jEmy1I7hcRXcJBGGHFh/aJBswbXuS9sgrDH2QUO8ilkwNPHvHMd8clg==}
    dependencies:
      has: 1.0.3
    dev: true

  /is-core-module@2.13.1:
    resolution: {integrity: sha512-hHrIjvZsftOsvKSn2TRYl63zvxsgE0K+0mYMoH6gD4omR5IWB2KynivBQczo3+wF1cCkjzvptnI9Q0sPU66ilw==}
    dependencies:
      hasown: 2.0.1
    dev: true

  /is-decimal@1.0.4:
    resolution: {integrity: sha512-RGdriMmQQvZ2aqaQq3awNA6dCGtKpiDFcOzrTWrDAT2MiWrKQVPmxLGHl7Y2nNu6led0kEyoX0enY0qXYsv9zw==}
    dev: true

  /is-extglob@2.1.1:
    resolution: {integrity: sha512-SbKbANkN603Vi4jEZv49LeVJMn4yGwsbzZworEoyEiutsN3nJYdbO36zfhGJ6QEDpOZIFkDtnq5JRxmvl3jsoQ==}
    engines: {node: '>=0.10.0'}
    dev: true

  /is-fullwidth-code-point@3.0.0:
    resolution: {integrity: sha512-zymm5+u+sCsSWyD9qNaejV3DFvhCKclKdizYaJUuHA83RLjb7nSuGnddCHGv0hk+KY7BMAlsWeK4Ueg6EV6XQg==}
    engines: {node: '>=8'}
    dev: true

  /is-glob@4.0.3:
    resolution: {integrity: sha512-xelSayHH36ZgE7ZWhli7pW34hNbNl8Ojv5KVmkJD4hBdD3th8Tfk9vYasLM+mXWOZhFkgZfxhLSnrwRr4elSSg==}
    engines: {node: '>=0.10.0'}
    dependencies:
      is-extglob: 2.1.1
    dev: true

  /is-hexadecimal@1.0.4:
    resolution: {integrity: sha512-gyPJuv83bHMpocVYoqof5VDiZveEoGoFL8m3BXNb2VW8Xs+rz9kqO8LOQ5DH6EsuvilT1ApazU0pyl+ytbPtlw==}
    dev: true

  /is-module@1.0.0:
    resolution: {integrity: sha512-51ypPSPCoTEIN9dy5Oy+h4pShgJmPCygKfyRCISBI+JoWT/2oJvK8QPxmwv7b/p239jXrm9M1mlQbyKJ5A152g==}
    dev: true

  /is-number@7.0.0:
    resolution: {integrity: sha512-41Cifkg6e8TylSpdtTpeLVMqvSBEVzTttHvERD741+pnZ8ANv0004MRL43QKPDlK9cGvNp6NZWZUBlbGXYxxng==}
    engines: {node: '>=0.12.0'}
    dev: true

  /is-path-inside@3.0.3:
    resolution: {integrity: sha512-Fd4gABb+ycGAmKou8eMftCupSir5lRxqf4aD/vd0cD2qc4HL07OjCeuHMr8Ro4CoMaeCKDB0/ECBOVWjTwUvPQ==}
    engines: {node: '>=8'}
    dev: true

  /is-reference@1.2.1:
    resolution: {integrity: sha512-U82MsXXiFIrjCK4otLT+o2NA2Cd2g5MLoOVXUZjIOhLurrRxpEXzI8O0KZHr3IjLvlAH1kTPYSuqer5T9ZVBKQ==}
    dependencies:
      '@types/estree': 1.0.1
    dev: true

  /is-stream@3.0.0:
    resolution: {integrity: sha512-LnQR4bZ9IADDRSkvpqMGvt/tEJWclzklNgSw48V5EAaAeDd6qGvN8ei6k5p0tvxSR171VmGyHuTiAOfxAbr8kA==}
    engines: {node: ^12.20.0 || ^14.13.1 || >=16.0.0}
    dev: true

  /isexe@2.0.0:
    resolution: {integrity: sha512-RHxMLp9lnKHGHRng9QFhRCMbYAcVpn69smSGcq3f36xjgVVWThj4qqLbTLlq7Ssj8B+fIQ1EuCEGI2lKsyQeIw==}
    dev: true

  /jiti@1.21.0:
    resolution: {integrity: sha512-gFqAIbuKyyso/3G2qhiO2OM6shY6EPP/R0+mkDbyspxKazh8BXDC5FiFsUjlczgdNz/vfra0da2y+aHrusLG/Q==}
    hasBin: true
    dev: true

  /js-tokens@4.0.0:
    resolution: {integrity: sha512-RdJUflcE3cUzKiMqQgsCu06FPu9UdIJO0beYbPhHN4k6apgJtifcoCtT9bcxOpYBtpD2kCM6Sbzg4CausW/PKQ==}
    requiresBuild: true
    dev: true

  /js-tokens@8.0.3:
    resolution: {integrity: sha512-UfJMcSJc+SEXEl9lH/VLHSZbThQyLpw1vLO1Lb+j4RWDvG3N2f7yj3PVQA3cmkTBNldJ9eFnM+xEXxHIXrYiJw==}
    dev: true

  /js-yaml@4.1.0:
    resolution: {integrity: sha512-wpxZs9NoxZaJESJGIZTyDEaYpl0FKSA+FB9aJiyemKhMwkxQg63h4T1KJgUGHpTqPDNRcmmYLugrRjJlBtWvRA==}
    hasBin: true
    dependencies:
      argparse: 2.0.1
    dev: true

  /jsdoc-type-pratt-parser@4.0.0:
    resolution: {integrity: sha512-YtOli5Cmzy3q4dP26GraSOeAhqecewG04hoO8DY56CH4KJ9Fvv5qKWUCCo3HZob7esJQHCv6/+bnTy72xZZaVQ==}
    engines: {node: '>=12.0.0'}
    dev: true

  /jsesc@0.5.0:
    resolution: {integrity: sha512-uZz5UnB7u4T9LvwmFqXii7pZSouaRPorGs5who1Ip7VO0wxanFvBL7GkM6dTHlgX+jhBApRetaWpnDabOeTcnA==}
    hasBin: true
    dev: true

  /jsesc@3.0.2:
    resolution: {integrity: sha512-xKqzzWXDttJuOcawBt4KnKHHIf5oQ/Cxax+0PWFG+DFDgHNAdi+TXECADI+RYiFUMmx8792xsMbbgXj4CwnP4g==}
    engines: {node: '>=6'}
    hasBin: true
    dev: true

  /json-buffer@3.0.1:
    resolution: {integrity: sha512-4bV5BfR2mqfQTJm+V5tPPdf+ZpuhiIvTuAB5g8kcrXOZpTT/QwwVRWBywX1ozr6lEuPdbHxwaJlm9G6mI2sfSQ==}
    dev: true

  /json-parse-even-better-errors@2.3.1:
    resolution: {integrity: sha512-xyFwyhro/JEof6Ghe2iz2NcXoj2sloNsWr/XsERDK/oiPCfaNhl5ONfp+jQdAZRQQ0IJWNzH9zIZF7li91kh2w==}
    dev: true

  /json-schema-traverse@0.4.1:
    resolution: {integrity: sha512-xbbCH5dCYU5T8LcEhhuh7HJ88HXuW3qsI3Y0zOZFKfZEHcpWiHU/Jxzk629Brsab/mMiHQti9wMP+845RPe3Vg==}
    dev: true

  /json-stable-stringify-without-jsonify@1.0.1:
    resolution: {integrity: sha512-Bdboy+l7tA3OGW6FjyFHWkP5LuByj1Tk33Ljyq0axyzdk9//JSi2u3fP1QSmd1KNwq6VOKYGlAu87CisVir6Pw==}
    dev: true

  /json5@2.2.3:
    resolution: {integrity: sha512-XmOWe7eyHYH14cLdVPoyg+GOH3rYX++KpzrylJwSW98t3Nk+U8XOl8FWKOgwtzdb8lXGf6zYwDUzeHMWfxasyg==}
    engines: {node: '>=6'}
    hasBin: true
    dev: true

  /jsonc-eslint-parser@2.4.0:
    resolution: {integrity: sha512-WYDyuc/uFcGp6YtM2H0uKmUwieOuzeE/5YocFJLnLfclZ4inf3mRn8ZVy1s7Hxji7Jxm6Ss8gqpexD/GlKoGgg==}
    engines: {node: ^12.22.0 || ^14.17.0 || >=16.0.0}
    dependencies:
      acorn: 8.11.3
      eslint-visitor-keys: 3.4.3
      espree: 9.6.1
      semver: 7.6.0
    dev: true

  /jsonc-parser@3.2.1:
    resolution: {integrity: sha512-AilxAyFOAcK5wA1+LeaySVBrHsGQvUFCDWXKpZjzaL0PqW+xfBOttn8GNtWKFWqneyMZj41MWF9Kl6iPWLwgOA==}
    dev: true

  /keyv@4.5.4:
    resolution: {integrity: sha512-oxVHkHR/EJf2CNXnWxRLW6mg7JyCCUcG0DtEGmL2ctUo1PNTin1PUil+r/+4r5MpVgC/fn1kjsx7mjSujKqIpw==}
    dependencies:
      json-buffer: 3.0.1
    dev: true

  /kleur@3.0.3:
    resolution: {integrity: sha512-eTIzlVOSUR+JxdDFepEYcBMtZ9Qqdef+rnzWdRZuMbOywu5tO2w2N7rqjoANZ5k9vywhL6Br1VRjUIgTQx4E8w==}
    engines: {node: '>=6'}
    dev: true

  /levn@0.4.1:
    resolution: {integrity: sha512-+bT2uH4E5LGE7h/n3evcS/sQlJXCpIp6ym8OWJ5eV6+67Dsql/LaaT7qJBAt2rzfoa/5QBGBhxDix1dMt2kQKQ==}
    engines: {node: '>= 0.8.0'}
    dependencies:
      prelude-ls: 1.2.1
      type-check: 0.4.0
    dev: true

  /lines-and-columns@1.2.4:
    resolution: {integrity: sha512-7ylylesZQ/PV29jhEDl3Ufjo6ZX7gCqJr5F7PKrqc93v7fzSymt1BpwEU8nAUXs8qzzvqhbjhK5QZg6Mt/HkBg==}
    dev: true

  /local-pkg@0.5.0:
    resolution: {integrity: sha512-ok6z3qlYyCDS4ZEU27HaU6x/xZa9Whf8jD4ptH5UZTQYZVYeb9bnZ3ojVhiJNLiXK1Hfc0GNbLXcmZ5plLDDBg==}
    engines: {node: '>=14'}
    dependencies:
      mlly: 1.5.0
      pkg-types: 1.0.3
    dev: true

  /locate-path@5.0.0:
    resolution: {integrity: sha512-t7hw9pI+WvuwNJXwk5zVHpyhIqzg2qTlklJOf0mVxGSbe3Fp2VieZcduNYjaLDoy6p9uGpQEGWG87WpMKlNq8g==}
    engines: {node: '>=8'}
    dependencies:
      p-locate: 4.1.0
    dev: true

  /locate-path@6.0.0:
    resolution: {integrity: sha512-iPZK6eYjbxRu3uB4/WZ3EsEIMJFMqAoopl3R+zuq0UjcAm/MO6KCweDgPfP3elTztoKP3KtnVHxTn2NHBSDVUw==}
    engines: {node: '>=10'}
    dependencies:
      p-locate: 5.0.0
    dev: true

  /locate-path@7.2.0:
    resolution: {integrity: sha512-gvVijfZvn7R+2qyPX8mAuKcFGDf6Nc61GdvGafQsHL0sBIxfKzA+usWn4GFC/bk+QdwPUD4kWFJLhElipq+0VA==}
    engines: {node: ^12.20.0 || ^14.13.1 || >=16.0.0}
    dependencies:
      p-locate: 6.0.0
    dev: true

  /lodash.merge@4.6.2:
    resolution: {integrity: sha512-0KpjqXRVvrYyCsX1swR/XTK0va6VQkQM6MNo7PqW77ByjAhoARA8EfrP1N4+KlKj8YS0ZUCtRT/YUuhyYDujIQ==}
    dev: true

  /lodash@4.17.21:
    resolution: {integrity: sha512-v2kDEe57lecTulaDIuNTPy3Ry4gLGJ6Z1O3vE1krgXZNrsQ+LFTGHVxVjcXPs17LhbZVGedAJv8XZ1tvj5FvSg==}
    dev: true

  /loupe@2.3.7:
    resolution: {integrity: sha512-zSMINGVYkdpYSOBmLi0D1Uo7JU9nVdQKrHxC8eYlV+9YKK9WePqAlL7lSlorG/U2Fw1w0hTBmaa/jrQ3UbPHtA==}
    dependencies:
      get-func-name: 2.0.2
    dev: true

  /lru-cache@6.0.0:
    resolution: {integrity: sha512-Jo6dJ04CmSjuznwJSS3pUeWmd/H0ffTlkXXgwZi+eq1UCmqQwCh+eLsYOYCwY991i2Fah4h1BEMCx4qThGbsiA==}
    engines: {node: '>=10'}
    dependencies:
      yallist: 4.0.0
    dev: true

  /magic-string@0.30.5:
    resolution: {integrity: sha512-7xlpfBaQaP/T6Vh8MO/EqXSW5En6INHEvEXQiuff7Gku0PWjU3uf6w/j9o7O+SpB5fOAkrI5HeoNgwjEO0pFsA==}
    engines: {node: '>=12'}
    dependencies:
      '@jridgewell/sourcemap-codec': 1.4.15
    dev: true

  /magic-string@0.30.7:
    resolution: {integrity: sha512-8vBuFF/I/+OSLRmdf2wwFCJCz+nSn0m6DPvGH1fS/KiQoSaR+sETbov0eIk9KhEKy8CYqIkIAnbohxT/4H0kuA==}
    engines: {node: '>=12'}
    dependencies:
      '@jridgewell/sourcemap-codec': 1.4.15
    dev: true

  /mdast-util-from-markdown@0.8.5:
    resolution: {integrity: sha512-2hkTXtYYnr+NubD/g6KGBS/0mFmBcifAsI0yIWRiRo0PjVs6SSOSOdtzbp6kSGnShDN6G5aWZpKQ2lWRy27mWQ==}
    dependencies:
      '@types/mdast': 3.0.15
      mdast-util-to-string: 2.0.0
      micromark: 2.11.4
      parse-entities: 2.0.0
      unist-util-stringify-position: 2.0.3
    transitivePeerDependencies:
      - supports-color
    dev: true

  /mdast-util-to-string@2.0.0:
    resolution: {integrity: sha512-AW4DRS3QbBayY/jJmD8437V1Gombjf8RSOUCMFBuo5iHi58AGEgVCKQ+ezHkZZDpAQS75hcBMpLqjpJTjtUL7w==}
    dev: true

  /merge-stream@2.0.0:
    resolution: {integrity: sha512-abv/qOcuPfk3URPfDzmZU1LKmuw8kT+0nIHvKrKgFrwifol/doWcdA4ZqsWQ8ENrFKkd67Mfpo/LovbIUsbt3w==}
    dev: true

  /merge2@1.4.1:
    resolution: {integrity: sha512-8q7VEgMJW4J8tcfVPy8g09NcQwZdbwFEqhe/WZkoIzjn/3TGDwtOCYtXGxA3O8tPzpczCCDgv+P2P5y00ZJOOg==}
    engines: {node: '>= 8'}
    dev: true

  /micromark@2.11.4:
    resolution: {integrity: sha512-+WoovN/ppKolQOFIAajxi7Lu9kInbPxFuTBVEavFcL8eAfVstoc5MocPmqBeAdBOJV00uaVjegzH4+MA0DN/uA==}
    dependencies:
      debug: 4.3.4
      parse-entities: 2.0.0
    transitivePeerDependencies:
      - supports-color
    dev: true

  /micromatch@4.0.5:
    resolution: {integrity: sha512-DMy+ERcEW2q8Z2Po+WNXuw3c5YaUSFjAO5GsJqfEl7UjvtIuFKO6ZrKvcItdy98dwFI2N1tg3zNIdKaQT+aNdA==}
    engines: {node: '>=8.6'}
    dependencies:
      braces: 3.0.2
      picomatch: 2.3.1
    dev: true

  /mimic-fn@4.0.0:
    resolution: {integrity: sha512-vqiC06CuhBTUdZH+RYl8sFrL096vA45Ok5ISO6sE/Mr1jRbGH4Csnhi8f3wKVl7x8mO4Au7Ir9D3Oyv1VYMFJw==}
    engines: {node: '>=12'}
    dev: true

  /min-indent@1.0.1:
    resolution: {integrity: sha512-I9jwMn07Sy/IwOj3zVkVik2JTvgpaykDZEigL6Rx6N9LbMywwUSMtxET+7lVoDLLd3O3IXwJwvuuns8UB/HeAg==}
    engines: {node: '>=4'}
    dev: true

  /minimatch@3.1.2:
    resolution: {integrity: sha512-J7p63hRiAjw1NDEww1W7i37+ByIrOWO5XQQAzZ3VOcL0PNybwpfmV/N05zFAzwQ9USyEcX6t3UO+K5aqBQOIHw==}
    dependencies:
      brace-expansion: 1.1.11
    dev: true

  /minimatch@5.1.6:
    resolution: {integrity: sha512-lKwV/1brpG6mBUFHtb7NUmtABCb2WZZmm2wNiOA5hAb8VdCS4B3dtMWyvcoViccwAW/COERjXLt0zP1zXUN26g==}
    engines: {node: '>=10'}
    dependencies:
      brace-expansion: 2.0.1
    dev: true

  /minimatch@9.0.3:
    resolution: {integrity: sha512-RHiac9mvaRw0x3AYRgDC1CxAP7HTcNrrECeA8YYJeWnpo+2Q5CegtZjaotWTWxDG3UeGA1coE05iH1mPjT/2mg==}
    engines: {node: '>=16 || 14 >=14.17'}
    dependencies:
      brace-expansion: 2.0.1
    dev: true

  /minipass@3.3.6:
    resolution: {integrity: sha512-DxiNidxSEK+tHG6zOIklvNOwm3hvCrbUrdtzY74U6HKTJxvIDfOUL5W5P2Ghd3DTkhhKPYGqeNUIh5qcM4YBfw==}
    engines: {node: '>=8'}
    dependencies:
      yallist: 4.0.0
    dev: true

  /minipass@5.0.0:
    resolution: {integrity: sha512-3FnjYuehv9k6ovOEbyOswadCDPX1piCfhV8ncmYtHOjuPwylVWsghTLo7rabjC3Rx5xD4HDx8Wm1xnMF7S5qFQ==}
    engines: {node: '>=8'}
    dev: true

  /minizlib@2.1.2:
    resolution: {integrity: sha512-bAxsR8BVfj60DWXHE3u30oHzfl4G7khkSuPW+qvpd7jFRHm7dLxOjUk1EHACJ/hxLY8phGJ0YhYHZo7jil7Qdg==}
    engines: {node: '>= 8'}
    dependencies:
      minipass: 3.3.6
      yallist: 4.0.0
    dev: true

  /mkdirp@1.0.4:
    resolution: {integrity: sha512-vVqVZQyf3WLx2Shd0qJ9xuvqgAyKPLAiqITEtqW0oIUjzo3PePDd6fW9iFz30ef7Ysp/oiWqbhszeGWW2T6Gzw==}
    engines: {node: '>=10'}
    hasBin: true
    dev: true

  /mlly@1.5.0:
    resolution: {integrity: sha512-NPVQvAY1xr1QoVeG0cy8yUYC7FQcOx6evl/RjT1wL5FvzPnzOysoqB/jmx/DhssT2dYa8nxECLAaFI/+gVLhDQ==}
    dependencies:
      acorn: 8.11.3
      pathe: 1.1.2
      pkg-types: 1.0.3
      ufo: 1.4.0
    dev: true

  /ms@2.1.2:
    resolution: {integrity: sha512-sGkPx+VjMtmA6MX27oA4FBFELFCZZ4S4XqeGOXCv68tT+jb3vk/RyaKWP0PTKyWtmLSM0b+adUTEvbs1PEaH2w==}
    dev: true

  /ms@2.1.3:
    resolution: {integrity: sha512-6FlzubTLZG3J2a/NVCAleEhjzq5oxgHyaCU9yYXvcLsvoVaHJq/s5xXI6/XXP6tz7R9xAOtHnSO/tXtF3WRTlA==}
    dev: true

  /nanoid@3.3.7:
    resolution: {integrity: sha512-eSRppjcPIatRIMC1U6UngP8XFcz8MQWGQdt1MTBQ7NaAmvXDfvNxbvWV3x2y6CdEUciCSsDHDQZbhYaB8QEo2g==}
    engines: {node: ^10 || ^12 || ^13.7 || ^14 || >=15.0.1}
    hasBin: true
    dev: true

  /natural-compare-lite@1.4.0:
    resolution: {integrity: sha512-Tj+HTDSJJKaZnfiuw+iaF9skdPpTo2GtEly5JHnWV/hfv2Qj/9RKsGISQtLh2ox3l5EAGw487hnBee0sIJ6v2g==}
    dev: true

  /natural-compare@1.4.0:
    resolution: {integrity: sha512-OWND8ei3VtNC9h7V60qff3SVobHr996CTwgxubgyQYEpg290h9J0buyECNNJexkFm5sOajh5G116RYA1c8ZMSw==}
    dev: true

  /node-fetch-native@1.6.2:
    resolution: {integrity: sha512-69mtXOFZ6hSkYiXAVB5SqaRvrbITC/NPyqv7yuu/qw0nmgPyYbIMYYNIDhNtwPrzk0ptrimrLz/hhjvm4w5Z+w==}
    dev: true

  /node-releases@2.0.14:
    resolution: {integrity: sha512-y10wOWt8yZpqXmOgRo77WaHEmhYQYGNA6y421PKsKYWEK8aW+cqAphborZDhqfyKrbZEN92CN1X2KbafY2s7Yw==}
    dev: true

  /node-releases@2.0.14:
    resolution: {integrity: sha512-y10wOWt8yZpqXmOgRo77WaHEmhYQYGNA6y421PKsKYWEK8aW+cqAphborZDhqfyKrbZEN92CN1X2KbafY2s7Yw==}
    dev: true

  /normalize-package-data@2.5.0:
    resolution: {integrity: sha512-/5CMN3T0R4XTj4DcGaexo+roZSdSFW/0AOOTROrjxzCG1wrWXEsGbRKevjlIL+ZDE4sZlJr5ED4YW0yqmkK+eA==}
    dependencies:
      hosted-git-info: 2.8.9
      resolve: 1.22.8
      semver: 5.7.2
      validate-npm-package-license: 3.0.4
    dev: true

  /normalize-path@3.0.0:
    resolution: {integrity: sha512-6eZs5Ls3WtCisHWp9S2GUy8dqkpGi4BVSz3GaqiE6ezub0512ESztXUwUB6C6IKbQkY2Pnb/mD4WYojCRwcwLA==}
    engines: {node: '>=0.10.0'}
    dev: true

  /npm-run-path@5.2.0:
    resolution: {integrity: sha512-W4/tgAXFqFA0iL7fk0+uQ3g7wkL8xJmx3XdK0VGb4cHW//eZTtKGvFBBoRKVTpY7n6ze4NL9ly7rgXcHufqXKg==}
    engines: {node: ^12.20.0 || ^14.13.1 || >=16.0.0}
    dependencies:
      path-key: 4.0.0
    dev: true

  /nth-check@2.1.1:
    resolution: {integrity: sha512-lqjrjmaOoAnWfMmBPL+XNnynZh2+swxiX3WUE0s4yEHI6m+AwrK2UZOimIRl3X/4QctVqS8AiZjFqyOGrMXb/w==}
    dependencies:
      boolbase: 1.0.0
    dev: true

  /nypm@0.3.6:
    resolution: {integrity: sha512-2CATJh3pd6CyNfU5VZM7qSwFu0ieyabkEdnogE30Obn1czrmOYiZ8DOZLe1yBdLKWoyD3Mcy2maUs+0MR3yVjQ==}
    engines: {node: ^14.16.0 || >=16.10.0}
    hasBin: true
    dependencies:
      citty: 0.1.6
      execa: 8.0.1
      pathe: 1.1.2
      ufo: 1.4.0
    dev: true

  /ohash@1.1.3:
    resolution: {integrity: sha512-zuHHiGTYTA1sYJ/wZN+t5HKZaH23i4yI1HMwbuXm24Nid7Dv0KcuRlKoNKS9UNfAVSBlnGLcuQrnOKWOZoEGaw==}
    dev: true

  /once@1.4.0:
    resolution: {integrity: sha512-lNaJgI+2Q5URQBkccEKHTQOPaXdUxnZZElQTZY0MFUAuaEqe1E+Nyvgdz/aIyNi6Z9MzO5dv1H8n58/GELp3+w==}
    dependencies:
      wrappy: 1.0.2
    dev: true

  /onetime@6.0.0:
    resolution: {integrity: sha512-1FlR+gjXK7X+AsAHso35MnyN5KqGwJRi/31ft6x0M194ht7S+rWAvd7PHss9xSKMzE0asv1pyIHaJYq+BbacAQ==}
    engines: {node: '>=12'}
    dependencies:
      mimic-fn: 4.0.0
    dev: true

  /optionator@0.9.3:
    resolution: {integrity: sha512-JjCoypp+jKn1ttEFExxhetCKeJt9zhAgAve5FXHixTvFDW/5aEktX9bufBKLRRMdU7bNtpLfcGu94B3cdEJgjg==}
    engines: {node: '>= 0.8.0'}
    dependencies:
      '@aashutoshrathi/word-wrap': 1.2.6
      deep-is: 0.1.4
      fast-levenshtein: 2.0.6
      levn: 0.4.1
      prelude-ls: 1.2.1
      type-check: 0.4.0
    dev: true

  /p-limit@2.3.0:
    resolution: {integrity: sha512-//88mFWSJx8lxCzwdAABTJL2MyWB12+eIY7MDL2SqLmAkeKU9qxRvWuSyTjm3FUmpBEMuFfckAIqEaVGUDxb6w==}
    engines: {node: '>=6'}
    dependencies:
      p-try: 2.2.0
    dev: true

  /p-limit@3.1.0:
    resolution: {integrity: sha512-TYOanM3wGwNGsZN2cVTYPArw454xnXj5qmWF1bEoAc4+cU/ol7GVh7odevjp1FNHduHc3KZMcFduxU5Xc6uJRQ==}
    engines: {node: '>=10'}
    dependencies:
      yocto-queue: 0.1.0
    dev: true

  /p-limit@4.0.0:
    resolution: {integrity: sha512-5b0R4txpzjPWVw/cXXUResoD4hb6U/x9BH08L7nw+GN1sezDzPdxeRvpc9c433fZhBan/wusjbCsqwqm4EIBIQ==}
    engines: {node: ^12.20.0 || ^14.13.1 || >=16.0.0}
    dependencies:
      yocto-queue: 1.0.0
    dev: true

  /p-limit@5.0.0:
    resolution: {integrity: sha512-/Eaoq+QyLSiXQ4lyYV23f14mZRQcXnxfHrN0vCai+ak9G0pp9iEQukIIZq5NccEvwRB8PUnZT0KsOoDCINS1qQ==}
    engines: {node: '>=18'}
    dependencies:
      yocto-queue: 1.0.0
    dev: true

  /p-locate@4.1.0:
    resolution: {integrity: sha512-R79ZZ/0wAxKGu3oYMlz8jy/kbhsNrS7SKZ7PxEHBgJ5+F2mtFW2fK2cOtBh1cHYkQsbzFV7I+EoRKe6Yt0oK7A==}
    engines: {node: '>=8'}
    dependencies:
      p-limit: 2.3.0
    dev: true

  /p-locate@5.0.0:
    resolution: {integrity: sha512-LaNjtRWUBY++zB5nE/NwcaoMylSPk+S+ZHNB1TzdbMJMny6dynpAGt7X/tl/QYq3TIeE6nxHppbo2LGymrG5Pw==}
    engines: {node: '>=10'}
    dependencies:
      p-limit: 3.1.0
    dev: true

  /p-locate@6.0.0:
    resolution: {integrity: sha512-wPrq66Llhl7/4AGC6I+cqxT07LhXvWL08LNXz1fENOw0Ap4sRZZ/gZpTTJ5jpurzzzfS2W/Ge9BY3LgLjCShcw==}
    engines: {node: ^12.20.0 || ^14.13.1 || >=16.0.0}
    dependencies:
      p-limit: 4.0.0
    dev: true

  /p-try@2.2.0:
    resolution: {integrity: sha512-R4nPAVTAU0B9D35/Gk3uJf/7XYbQcyohSKdvAxIRSNghFl4e71hVoGnBNQz9cWaXxO2I10KTC+3jMdvvoKw6dQ==}
    engines: {node: '>=6'}
    dev: true

  /parent-module@1.0.1:
    resolution: {integrity: sha512-GQ2EWRpQV8/o+Aw8YqtfZZPfNRWZYkbidE9k5rpl/hC3vtHHBfGm2Ifi6qWV+coDGkrUKZAxE3Lot5kcsRlh+g==}
    engines: {node: '>=6'}
    dependencies:
      callsites: 3.1.0
    dev: true

  /parse-entities@2.0.0:
    resolution: {integrity: sha512-kkywGpCcRYhqQIchaWqZ875wzpS/bMKhz5HnN3p7wveJTkTtyAB/AlnS0f8DFSqYW1T82t6yEAkEcB+A1I3MbQ==}
    dependencies:
      character-entities: 1.2.4
      character-entities-legacy: 1.1.4
      character-reference-invalid: 1.1.4
      is-alphanumerical: 1.0.4
      is-decimal: 1.0.4
      is-hexadecimal: 1.0.4
    dev: true

  /parse-gitignore@2.0.0:
    resolution: {integrity: sha512-RmVuCHWsfu0QPNW+mraxh/xjQVw/lhUCUru8Zni3Ctq3AoMhpDTq0OVdKS6iesd6Kqb7viCV3isAL43dciOSog==}
    engines: {node: '>=14'}
    dev: true

  /parse-json@5.2.0:
    resolution: {integrity: sha512-ayCKvm/phCGxOkYRSCM82iDwct8/EonSEgCSxWxD7ve6jHggsFl4fZVQBPRNgQoKiuV/odhFrGzQXZwbifC8Rg==}
    engines: {node: '>=8'}
    dependencies:
      '@babel/code-frame': 7.23.5
      error-ex: 1.3.2
      json-parse-even-better-errors: 2.3.1
      lines-and-columns: 1.2.4
    dev: true

  /path-exists@4.0.0:
    resolution: {integrity: sha512-ak9Qy5Q7jYb2Wwcey5Fpvg2KoAc/ZIhLSLOSBmRmygPsGwkVVt0fZa0qrtMz+m6tJTAHfZQ8FnmB4MG4LWy7/w==}
    engines: {node: '>=8'}
    dev: true

  /path-exists@5.0.0:
    resolution: {integrity: sha512-RjhtfwJOxzcFmNOi6ltcbcu4Iu+FL3zEj83dk4kAS+fVpTxXLO1b38RvJgT/0QwvV/L3aY9TAnyv0EOqW4GoMQ==}
    engines: {node: ^12.20.0 || ^14.13.1 || >=16.0.0}
    dev: true

  /path-is-absolute@1.0.1:
    resolution: {integrity: sha512-AVbw3UJ2e9bq64vSaS9Am0fje1Pa8pbGqTTsmXfaIiMpnr5DlDhfJOuLj9Sf95ZPVDAUerDfEk88MPmPe7UCQg==}
    engines: {node: '>=0.10.0'}
    dev: true

  /path-key@3.1.1:
    resolution: {integrity: sha512-ojmeN0qd+y0jszEtoY48r0Peq5dwMEkIlCOu6Q5f41lfkswXuKtYrhgoTpLnyIcHm24Uhqx+5Tqm2InSwLhE6Q==}
    engines: {node: '>=8'}
    dev: true

  /path-key@4.0.0:
    resolution: {integrity: sha512-haREypq7xkM7ErfgIyA0z+Bj4AGKlMSdlQE2jvJo6huWD1EdkKYV+G/T4nq0YEF2vgTT8kqMFKo1uHn950r4SQ==}
    engines: {node: '>=12'}
    dev: true

  /path-parse@1.0.7:
    resolution: {integrity: sha512-LDJzPVEEEPR+y48z93A0Ed0yXb8pAByGWo/k5YYdYgpY2/2EsOsksJrq7lOHxryrVOn1ejG6oAp8ahvOIQD8sw==}
    dev: true

  /path-type@4.0.0:
    resolution: {integrity: sha512-gDKb8aZMDeD/tZWs9P6+q0J9Mwkdl6xMV8TjnGP3qJVJ06bdMgkbBlLU8IdfOsIsFz2BW1rNVT3XuNEl8zPAvw==}
    engines: {node: '>=8'}
    dev: true

  /pathe@1.1.2:
    resolution: {integrity: sha512-whLdWMYL2TwI08hn8/ZqAbrVemu0LNaNNJZX73O6qaIdCTfXutsLhMkjdENX0qhsQ9uIimo4/aQOmXkoon2nDQ==}
    dev: true

  /pathval@1.1.1:
    resolution: {integrity: sha512-Dp6zGqpTdETdR63lehJYPeIOqpiNBNtc7BpWSLrOje7UaIsE5aY92r/AunQA7rsXvet3lrJ3JnZX29UPTKXyKQ==}
    dev: true

  /perfect-debounce@1.0.0:
    resolution: {integrity: sha512-xCy9V055GLEqoFaHoC1SoLIaLmWctgCUaBaWxDZ7/Zx4CTyX7cJQLJOok/orfjZAh9kEYpjJa4d0KcJmCbctZA==}
    dev: true

  /picocolors@1.0.0:
    resolution: {integrity: sha512-1fygroTLlHu66zi26VoTDv8yRgm0Fccecssto+MhsZ0D/DGW2sm8E8AjW7NU5VVTRt5GxbeZ5qBuJr+HyLYkjQ==}
    dev: true

  /picomatch@2.3.1:
    resolution: {integrity: sha512-JU3teHTNjmE2VCGFzuY8EXzCDVwEqB2a8fsIvwaStHhAWJEeVd1o1QD80CU6+ZdEXXSLbSsuLwJjkCBWqRQUVA==}
    engines: {node: '>=8.6'}
    dev: true

  /picomatch@4.0.1:
    resolution: {integrity: sha512-xUXwsxNjwTQ8K3GnT4pCJm+xq3RUPQbmkYJTP5aFIfNIvbcc/4MUxgBaaRSZJ6yGJZiGSyYlM6MzwTsRk8SYCg==}
    engines: {node: '>=12'}
    dev: true

  /pkg-types@1.0.3:
    resolution: {integrity: sha512-nN7pYi0AQqJnoLPC9eHFQ8AcyaixBUOwvqc5TDnIKCMEE6I0y8P7OKA7fPexsXGCGxQDl/cmrLAp26LhcwxZ4A==}
    dependencies:
      jsonc-parser: 3.2.1
      mlly: 1.5.0
      pathe: 1.1.2
    dev: true

  /pluralize@8.0.0:
    resolution: {integrity: sha512-Nc3IT5yHzflTfbjgqWcCPpo7DaKy4FnpB0l/zCAW0Tc7jxAiuqSxHasntB3D7887LSrA93kDJ9IXovxJYxyLCA==}
    engines: {node: '>=4'}
    dev: true

  /postcss-selector-parser@6.0.15:
    resolution: {integrity: sha512-rEYkQOMUCEMhsKbK66tbEU9QVIxbhN18YiniAwA7XQYTVBqrBy+P2p5JcdqsHgKM2zWylp8d7J6eszocfds5Sw==}
    engines: {node: '>=4'}
    dependencies:
      cssesc: 3.0.0
      util-deprecate: 1.0.2
    dev: true

  /postcss@8.4.35:
    resolution: {integrity: sha512-u5U8qYpBCpN13BsiEB0CbR1Hhh4Gc0zLFuedrHJKMctHCHAGrMdG0PRM/KErzAL3CU6/eckEtmHNB3x6e3c0vA==}
    engines: {node: ^10 || ^12 || >=14}
    dependencies:
      nanoid: 3.3.7
      picocolors: 1.0.0
      source-map-js: 1.0.2
    dev: true

  /postcss@8.4.35:
    resolution: {integrity: sha512-u5U8qYpBCpN13BsiEB0CbR1Hhh4Gc0zLFuedrHJKMctHCHAGrMdG0PRM/KErzAL3CU6/eckEtmHNB3x6e3c0vA==}
    engines: {node: ^10 || ^12 || >=14}
    dependencies:
      nanoid: 3.3.7
      picocolors: 1.0.0
      source-map-js: 1.0.2
    dev: true

  /prelude-ls@1.2.1:
    resolution: {integrity: sha512-vkcDPrRZo1QZLbn5RLGPpg/WmIQ65qoWWhcGKf/b5eplkkarX0m9z8ppCat4mlOqUsWpyNuYgO3VRyrYHSzX5g==}
    engines: {node: '>= 0.8.0'}
    dev: true

  /pretty-format@29.7.0:
    resolution: {integrity: sha512-Pdlw/oPxN+aXdmM9R00JVC9WVFoCLTKJvDVLgmJ+qAffBMxsV85l/Lu7sNx4zSzPyoL2euImuEwHhOXdEgNFZQ==}
    engines: {node: ^14.15.0 || ^16.10.0 || >=18.0.0}
    dependencies:
      '@jest/schemas': 29.6.3
      ansi-styles: 5.2.0
      react-is: 18.2.0
    dev: true

  /prompts@2.4.2:
    resolution: {integrity: sha512-NxNv/kLguCA7p3jE8oL2aEBsrJWgAakBpgmgK6lpPWV+WuOmY6r2/zbAVnP+T8bQlA0nzHXSJSJW0Hq7ylaD2Q==}
    engines: {node: '>= 6'}
    dependencies:
      kleur: 3.0.3
      sisteransi: 1.0.5
    dev: true

  /punycode@2.3.1:
    resolution: {integrity: sha512-vYt7UD1U9Wg6138shLtLOvdAu+8DsC/ilFtEVHcH+wydcSpNE20AfSOduf6MkRFahL5FY7X1oU7nKVZFtfq8Fg==}
    engines: {node: '>=6'}
    dev: true

  /queue-microtask@1.2.3:
    resolution: {integrity: sha512-NuaNSa6flKT5JaSYQzJok04JzTL1CA6aGhv5rfLW3PgqA+M2ChpZQnAC8h8i4ZFkBS8X5RqkDBHA7r4hej3K9A==}
    dev: true

  /rc9@2.1.1:
    resolution: {integrity: sha512-lNeOl38Ws0eNxpO3+wD1I9rkHGQyj1NU1jlzv4go2CtEnEQEUfqnIvZG7W+bC/aXdJ27n5x/yUjb6RoT9tko+Q==}
    dependencies:
      defu: 6.1.4
      destr: 2.0.2
      flat: 5.0.2
    dev: true

  /react-is@18.2.0:
    resolution: {integrity: sha512-xWGDIW6x921xtzPkhiULtthJHoJvBbF3q26fzloPCK0hsvxtPVelvftw3zjbHWSkR2km9Z+4uxbDDK/6Zw9B8w==}
    dev: true

  /read-pkg-up@7.0.1:
    resolution: {integrity: sha512-zK0TB7Xd6JpCLmlLmufqykGE+/TlOePD6qKClNW7hHDKFh/J7/7gCWGR7joEQEW1bKq3a3yUZSObOoWLFQ4ohg==}
    engines: {node: '>=8'}
    dependencies:
      find-up: 4.1.0
      read-pkg: 5.2.0
      type-fest: 0.8.1
    dev: true

  /read-pkg@5.2.0:
    resolution: {integrity: sha512-Ug69mNOpfvKDAc2Q8DRpMjjzdtrnv9HcSMX+4VsZxD1aZ6ZzrIE7rlzXBtWTyhULSMKg076AW6WR5iZpD0JiOg==}
    engines: {node: '>=8'}
    dependencies:
      '@types/normalize-package-data': 2.4.4
      normalize-package-data: 2.5.0
      parse-json: 5.2.0
      type-fest: 0.6.0
    dev: true

  /readdirp@3.6.0:
    resolution: {integrity: sha512-hOS089on8RduqdbhvQ5Z37A0ESjsqz6qnRcffsMU3495FuTdqSm+7bhJ29JvIOsBDEEnan5DPu9t3To9VRlMzA==}
    engines: {node: '>=8.10.0'}
    dependencies:
      picomatch: 2.3.1
    dev: true

  /regexp-tree@0.1.27:
    resolution: {integrity: sha512-iETxpjK6YoRWJG5o6hXLwvjYAoW+FEZn9os0PD/b6AP6xQwsa/Y7lCVgIixBbUPMfhu+i2LtdeAqVTgGlQarfA==}
    hasBin: true
    dev: true

  /regjsparser@0.10.0:
    resolution: {integrity: sha512-qx+xQGZVsy55CH0a1hiVwHmqjLryfh7wQyF5HO07XJ9f7dQMY/gPQHhlyDkIzJKC+x2fUCpCcUODUUUFrm7SHA==}
    hasBin: true
    dependencies:
      jsesc: 0.5.0
    dev: true

  /require-directory@2.1.1:
    resolution: {integrity: sha512-fGxEI7+wsG9xrvdjsrlmL22OMTTiHRwAMroiEeMgq8gzoLC/PQr7RsRDSTLUg/bZAZtF+TVIkHc6/4RIKrui+Q==}
    engines: {node: '>=0.10.0'}
    dev: true

  /resolve-from@4.0.0:
    resolution: {integrity: sha512-pb/MYmXstAkysRFx8piNI1tGFNQIFA3vkE3Gq4EuA1dF6gHp/+vgZqsCGJapvy8N3Q+4o7FwvquPJcnZ7RYy4g==}
    engines: {node: '>=4'}
    dev: true

  /resolve-pkg-maps@1.0.0:
    resolution: {integrity: sha512-seS2Tj26TBVOC2NIc2rOe2y2ZO7efxITtLZcGSOnHHNOQ7CkiUBfw0Iw2ck6xkIhPwLhKNLS8BO+hEpngQlqzw==}
    dev: true

  /resolve@1.22.3:
    resolution: {integrity: sha512-P8ur/gp/AmbEzjr729bZnLjXK5Z+4P0zhIJgBgzqRih7hL7BOukHGtSTA3ACMY467GRFz3duQsi0bDZdR7DKdw==}
    hasBin: true
    dependencies:
      is-core-module: 2.12.1
      path-parse: 1.0.7
      supports-preserve-symlinks-flag: 1.0.0
    dev: true

  /resolve@1.22.8:
    resolution: {integrity: sha512-oKWePCxqpd6FlLvGV1VU0x7bkPmmCNolxzjMf4NczoDnQcIWrAF+cPtZn5i6n+RfD2d9i0tzpKnG6Yk168yIyw==}
    hasBin: true
    dependencies:
      is-core-module: 2.13.1
      path-parse: 1.0.7
      supports-preserve-symlinks-flag: 1.0.0
    dev: true

  /reusify@1.0.4:
    resolution: {integrity: sha512-U9nH88a3fc/ekCF1l0/UP1IosiuIjyTh7hBvXVMHYgVcfGvt897Xguj2UOLDeI5BG2m7/uwyaLVT6fbtCwTyzw==}
    engines: {iojs: '>=1.0.0', node: '>=0.10.0'}
    dev: true

  /rimraf@3.0.2:
    resolution: {integrity: sha512-JZkJMZkAGFFPP2YqXZXPbMlMBgsxzE8ILs4lMIX/2o0L9UBw9O/Y3o6wFw/i9YLapcUJWwqbi3kdxIPdC62TIA==}
    hasBin: true
    dependencies:
      glob: 7.2.3
    dev: true

  /rollup-plugin-dts@6.1.0(rollup@4.12.0)(typescript@5.3.3):
    resolution: {integrity: sha512-ijSCPICkRMDKDLBK9torss07+8dl9UpY9z1N/zTeA1cIqdzMlpkV3MOOC7zukyvQfDyxa1s3Dl2+DeiP/G6DOw==}
    engines: {node: '>=16'}
    peerDependencies:
      rollup: ^3.29.4 || ^4
      typescript: ^4.5 || ^5.0
    dependencies:
      magic-string: 0.30.5
      rollup: 4.12.0
      typescript: 5.3.3
    optionalDependencies:
      '@babel/code-frame': 7.23.5
    dev: true

<<<<<<< HEAD
  /rollup-plugin-esbuild@6.1.0(esbuild@0.20.1)(rollup@4.12.0):
=======
  /rollup-plugin-esbuild@6.1.0(esbuild@0.20.1)(rollup@4.7.0):
>>>>>>> c52ed88c
    resolution: {integrity: sha512-HPpXU65V8bSpW8eSYPahtUJaJHmbxJGybuf/M8B3bz/6i11YaYHlNNJIQ38gSEV0FyohQOgVxJ2YMEEZtEmwvA==}
    engines: {node: '>=14.18.0'}
    peerDependencies:
      esbuild: '>=0.18.0'
      rollup: ^1.20.0 || ^2.0.0 || ^3.0.0 || ^4.0.0
    dependencies:
      '@rollup/pluginutils': 5.0.5(rollup@4.12.0)
      debug: 4.3.4
      es-module-lexer: 1.4.1
      esbuild: 0.20.1
      get-tsconfig: 4.7.2
      rollup: 4.12.0
    transitivePeerDependencies:
      - supports-color
    dev: true

  /rollup@4.12.0:
    resolution: {integrity: sha512-wz66wn4t1OHIJw3+XU7mJJQV/2NAfw5OAk6G6Hoo3zcvz/XOfQ52Vgi+AN4Uxoxi0KBBwk2g8zPrTDA4btSB/Q==}
    engines: {node: '>=18.0.0', npm: '>=8.0.0'}
    hasBin: true
    dependencies:
      '@types/estree': 1.0.5
    optionalDependencies:
      '@rollup/rollup-android-arm-eabi': 4.12.0
      '@rollup/rollup-android-arm64': 4.12.0
      '@rollup/rollup-darwin-arm64': 4.12.0
      '@rollup/rollup-darwin-x64': 4.12.0
      '@rollup/rollup-linux-arm-gnueabihf': 4.12.0
      '@rollup/rollup-linux-arm64-gnu': 4.12.0
      '@rollup/rollup-linux-arm64-musl': 4.12.0
      '@rollup/rollup-linux-riscv64-gnu': 4.12.0
      '@rollup/rollup-linux-x64-gnu': 4.12.0
      '@rollup/rollup-linux-x64-musl': 4.12.0
      '@rollup/rollup-win32-arm64-msvc': 4.12.0
      '@rollup/rollup-win32-ia32-msvc': 4.12.0
      '@rollup/rollup-win32-x64-msvc': 4.12.0
      fsevents: 2.3.3
    dev: true

  /run-parallel@1.2.0:
    resolution: {integrity: sha512-5l4VyZR86LZ/lDxZTR6jqL8AFE2S0IFLMP26AbjsLVADxHdhB/c0GUsH+y39UfCi3dzz8OlQuPmnaJOMoDHQBA==}
    dependencies:
      queue-microtask: 1.2.3
    dev: true

  /semver@5.7.2:
    resolution: {integrity: sha512-cBznnQ9KjJqU67B52RMC65CMarK2600WFnbkcaiwWq3xy/5haFJlshgnpjovMVJ+Hff49d8GEn0b87C5pDQ10g==}
    hasBin: true
    dev: true

  /semver@7.6.0:
    resolution: {integrity: sha512-EnwXhrlwXMk9gKu5/flx5sv/an57AkRplG3hTK68W7FRDN+k+OWBj65M7719OkA82XLBxrcX0KSHj+X5COhOVg==}
    engines: {node: '>=10'}
    hasBin: true
    dependencies:
      lru-cache: 6.0.0
    dev: true

  /semver@7.6.0:
    resolution: {integrity: sha512-EnwXhrlwXMk9gKu5/flx5sv/an57AkRplG3hTK68W7FRDN+k+OWBj65M7719OkA82XLBxrcX0KSHj+X5COhOVg==}
    engines: {node: '>=10'}
    hasBin: true
    dependencies:
      lru-cache: 6.0.0
    dev: true

  /shebang-command@2.0.0:
    resolution: {integrity: sha512-kHxr2zZpYtdmrN1qDjrrX/Z1rR1kG8Dx+gkpK1G4eXmvXswmcE1hTWBWYUzlraYw1/yZp6YuDY77YtvbN0dmDA==}
    engines: {node: '>=8'}
    dependencies:
      shebang-regex: 3.0.0
    dev: true

  /shebang-regex@3.0.0:
    resolution: {integrity: sha512-7++dFhtcx3353uBaq8DDR4NuxBetBzC7ZQOhmTQInHEd6bSrXdiEyzCvG07Z44UYdLShWUyXt5M/yhz8ekcb1A==}
    engines: {node: '>=8'}
    dev: true

  /siginfo@2.0.0:
    resolution: {integrity: sha512-ybx0WO1/8bSBLEWXZvEd7gMW3Sn3JFlW3TvX1nREbDLRNQNaeNN8WK0meBwPdAaOI7TtRRRJn/Es1zhrrCHu7g==}
    dev: true

  /signal-exit@4.1.0:
    resolution: {integrity: sha512-bzyZ1e88w9O1iNJbKnOlvYTrWPDl46O1bG0D3XInv+9tkPrxrN8jUUTiFlDkkmKWgn1M6CfIA13SuGqOa9Korw==}
    engines: {node: '>=14'}
    dev: true

  /sisteransi@1.0.5:
    resolution: {integrity: sha512-bLGGlR1QxBcynn2d5YmDX4MGjlZvy2MRBDRNHLJ8VI6l6+9FUiyTFNJ0IveOSP0bcXgVDPRcfGqA0pjaqUpfVg==}
    dev: true

  /slash@3.0.0:
    resolution: {integrity: sha512-g9Q1haeby36OSStwb4ntCGGGaKsaVSjQ68fBxoQcutl5fS1vuY18H3wSt3jFyFtrkx+Kz0V1G85A4MyAdDMi2Q==}
    engines: {node: '>=8'}
    dev: true

  /slash@4.0.0:
    resolution: {integrity: sha512-3dOsAHXXUkQTpOYcoAxLIorMTp4gIQr5IW3iVb7A7lFIp0VHhnynm9izx6TssdrIcVIESAlVjtnO2K8bg+Coew==}
    engines: {node: '>=12'}
    dev: true

  /source-map-js@1.0.2:
    resolution: {integrity: sha512-R0XvVJ9WusLiqTCEiGCmICCMplcCkIwwR11mOSD9CR5u+IXYdiseeEuXCVAjS54zqwkLcPNnmU4OeJ6tUrWhDw==}
    engines: {node: '>=0.10.0'}
    dev: true

  /spdx-correct@3.2.0:
    resolution: {integrity: sha512-kN9dJbvnySHULIluDHy32WHRUu3Og7B9sbY7tsFLctQkIqnMh3hErYgdMjTYuqmcXX+lK5T1lnUt3G7zNswmZA==}
    dependencies:
      spdx-expression-parse: 3.0.1
      spdx-license-ids: 3.0.17
    dev: true

  /spdx-exceptions@2.5.0:
    resolution: {integrity: sha512-PiU42r+xO4UbUS1buo3LPJkjlO7430Xn5SVAhdpzzsPHsjbYVflnnFdATgabnLude+Cqu25p6N+g2lw/PFsa4w==}
    dev: true

  /spdx-expression-parse@3.0.1:
    resolution: {integrity: sha512-cbqHunsQWnJNE6KhVSMsMeH5H/L9EpymbzqTQ3uLwNCLZ1Q481oWaofqH7nO6V07xlXwY6PhQdQ2IedWx/ZK4Q==}
    dependencies:
      spdx-exceptions: 2.5.0
      spdx-license-ids: 3.0.17
<<<<<<< HEAD
    dev: true

  /spdx-expression-parse@4.0.0:
    resolution: {integrity: sha512-Clya5JIij/7C6bRR22+tnGXbc4VKlibKSVj2iHvVeX5iMW7s1SIQlqu699JkODJJIhh/pUu8L0/VLh8xflD+LQ==}
    dependencies:
      spdx-exceptions: 2.5.0
      spdx-license-ids: 3.0.17
    dev: true

=======
    dev: true

  /spdx-expression-parse@4.0.0:
    resolution: {integrity: sha512-Clya5JIij/7C6bRR22+tnGXbc4VKlibKSVj2iHvVeX5iMW7s1SIQlqu699JkODJJIhh/pUu8L0/VLh8xflD+LQ==}
    dependencies:
      spdx-exceptions: 2.5.0
      spdx-license-ids: 3.0.17
    dev: true

>>>>>>> c52ed88c
  /spdx-license-ids@3.0.17:
    resolution: {integrity: sha512-sh8PWc/ftMqAAdFiBu6Fy6JUOYjqDJBJvIhpfDMyHrr0Rbp5liZqd4TjtQ/RgfLjKFZb+LMx5hpml5qOWy0qvg==}
    dev: true

  /stackback@0.0.2:
    resolution: {integrity: sha512-1XMJE5fQo1jGH6Y/7ebnwPOBEkIEnT4QF32d5R1+VXdXveM0IBMJt8zfaxX1P3QhVwrYe+576+jkANtSS2mBbw==}
    dev: true

  /std-env@3.7.0:
    resolution: {integrity: sha512-JPbdCEQLj1w5GilpiHAx3qJvFndqybBysA3qUOnznweH4QbNYUsW/ea8QzSrnh0vNsezMMw5bcVool8lM0gwzg==}
    dev: true

  /string-argv@0.3.2:
    resolution: {integrity: sha512-aqD2Q0144Z+/RqG52NeHEkZauTAUWJO8c6yTftGJKO3Tja5tUgIfmIl6kExvhtxSDP7fXB6DvzkfMpCd/F3G+Q==}
    engines: {node: '>=0.6.19'}
    dev: true

  /string-width@4.2.3:
    resolution: {integrity: sha512-wKyQRQpjJ0sIp62ErSZdGsjMJWsap5oRNihHhu6G7JVO/9jIB6UyevL+tXuOqrng8j/cxKTWyWUwvSTriiZz/g==}
    engines: {node: '>=8'}
    dependencies:
      emoji-regex: 8.0.0
      is-fullwidth-code-point: 3.0.0
      strip-ansi: 6.0.1
    dev: true

  /strip-ansi@6.0.1:
    resolution: {integrity: sha512-Y38VPSHcqkFrCpFnQ9vuSXmquuv5oXOKpGeT6aGrr3o3Gc9AlVa6JBfUSOCnbxGGZF+/0ooI7KrPuUSztUdU5A==}
    engines: {node: '>=8'}
    dependencies:
      ansi-regex: 5.0.1
    dev: true

  /strip-final-newline@3.0.0:
    resolution: {integrity: sha512-dOESqjYr96iWYylGObzd39EuNTa5VJxyvVAEm5Jnh7KGo75V43Hk1odPQkNDyXNmUR6k+gEiDVXnjB8HJ3crXw==}
    engines: {node: '>=12'}
    dev: true

  /strip-indent@3.0.0:
    resolution: {integrity: sha512-laJTa3Jb+VQpaC6DseHhF7dXVqHTfJPCRDaEbid/drOhgitgYku/letMUqOXFoWV0zIIUbjpdH2t+tYj4bQMRQ==}
    engines: {node: '>=8'}
    dependencies:
      min-indent: 1.0.1
    dev: true

  /strip-json-comments@3.1.1:
    resolution: {integrity: sha512-6fPc+R4ihwqP6N/aIv2f1gMH8lOVtWQHoqC4yK6oSDVVocumAsfCqjkXnqiYMhmMwS/mEHLp7Vehlt3ql6lEig==}
    engines: {node: '>=8'}
    dev: true

  /strip-literal@2.0.0:
    resolution: {integrity: sha512-f9vHgsCWBq2ugHAkGMiiYY+AYG0D/cbloKKg0nhaaaSNsujdGIpVXCNsrJpCKr5M0f4aI31mr13UjY6GAuXCKA==}
    dependencies:
      js-tokens: 8.0.3
    dev: true

  /supports-color@5.5.0:
    resolution: {integrity: sha512-QjVjwdXIt408MIiAqCX4oUKsgU2EqAGzs2Ppkm4aQYbjm+ZEWEcW4SfFNTr4uMNZma0ey4f5lgLrkB0aX0QMow==}
    engines: {node: '>=4'}
    requiresBuild: true
    dependencies:
      has-flag: 3.0.0
    dev: true

  /supports-color@7.2.0:
    resolution: {integrity: sha512-qpCAvRl9stuOHveKsn7HncJRvv501qIacKzQlO/+Lwxc9+0q2wLyv4Dfvt80/DPn2pqOBsJdDiogXGR9+OvwRw==}
    engines: {node: '>=8'}
    dependencies:
      has-flag: 4.0.0
    dev: true

  /supports-preserve-symlinks-flag@1.0.0:
    resolution: {integrity: sha512-ot0WnXS9fgdkgIcePe6RHNk1WA8+muPa6cSjeR3V8K27q9BB1rTE3R1p7Hv0z1ZyAc8s6Vvv8DIyWf681MAt0w==}
    engines: {node: '>= 0.4'}
    dev: true

  /synckit@0.6.2:
    resolution: {integrity: sha512-Vhf+bUa//YSTYKseDiiEuQmhGCoIF3CVBhunm3r/DQnYiGT4JssmnKQc44BIyOZRK2pKjXXAgbhfmbeoC9CJpA==}
    engines: {node: '>=12.20'}
    dependencies:
      tslib: 2.6.2
    dev: true

  /tar@6.2.0:
    resolution: {integrity: sha512-/Wo7DcT0u5HUV486xg675HtjNd3BXZ6xDbzsCUZPt5iw8bTQ63bP0Raut3mvro9u+CUyq7YQd8Cx55fsZXxqLQ==}
    engines: {node: '>=10'}
    dependencies:
      chownr: 2.0.0
      fs-minipass: 2.1.0
      minipass: 5.0.0
      minizlib: 2.1.2
      mkdirp: 1.0.4
      yallist: 4.0.0
    dev: true

  /text-table@0.2.0:
    resolution: {integrity: sha512-N+8UisAXDGk8PFXP4HAzVR9nbfmVJ3zYLAWiTIoqC5v5isinhr+r5uaO8+7r3BMfuNIufIsA7RdpVgacC2cSpw==}
    dev: true

  /throttle-debounce@5.0.0:
    resolution: {integrity: sha512-2iQTSgkkc1Zyk0MeVrt/3BvuOXYPl/R8Z0U2xxo9rjwNciaHDG3R+Lm6dh4EeUci49DanvBnuqI6jshoQQRGEg==}
    engines: {node: '>=12.22'}
    dev: true

  /tinybench@2.6.0:
    resolution: {integrity: sha512-N8hW3PG/3aOoZAN5V/NSAEDz0ZixDSSt5b/a05iqtpgfLWMSVuCo7w0k2vVvEjdrIoeGqZzweX2WlyioNIHchA==}
    dev: true

  /tinypool@0.8.2:
    resolution: {integrity: sha512-SUszKYe5wgsxnNOVlBYO6IC+8VGWdVGZWAqUxp3UErNBtptZvWbwyUOyzNL59zigz2rCA92QiL3wvG+JDSdJdQ==}
    engines: {node: '>=14.0.0'}
    dev: true

  /tinyspy@2.2.1:
    resolution: {integrity: sha512-KYad6Vy5VDWV4GH3fjpseMQ/XU2BhIYP7Vzd0LG44qRWm/Yt2WCOTicFdvmgo6gWaqooMQCawTtILVQJupKu7A==}
    engines: {node: '>=14.0.0'}
    dev: true

  /to-fast-properties@2.0.0:
    resolution: {integrity: sha512-/OaKK0xYrs3DmxRYqL/yDc+FxFUVYhDlXMhRmv3z915w2HF1tnN1omB354j8VUGO/hbRzyD6Y3sA7v7GS/ceog==}
    engines: {node: '>=4'}
    dev: true

  /to-regex-range@5.0.1:
    resolution: {integrity: sha512-65P7iz6X5yEr1cwcgvQxbbIw7Uk3gOy5dIdtZ4rDveLqhrdJP+Li/Hx6tyK0NEb+2GCyneCMJiGqrADCSNk8sQ==}
    engines: {node: '>=8.0'}
    dependencies:
      is-number: 7.0.0
    dev: true

  /toml-eslint-parser@0.9.3:
    resolution: {integrity: sha512-moYoCvkNUAPCxSW9jmHmRElhm4tVJpHL8ItC/+uYD0EpPSFXbck7yREz9tNdJVTSpHVod8+HoipcpbQ0oE6gsw==}
    engines: {node: ^12.22.0 || ^14.17.0 || >=16.0.0}
    dependencies:
      eslint-visitor-keys: 3.4.3
    dev: true

  /ts-api-utils@1.2.1(typescript@5.3.3):
    resolution: {integrity: sha512-RIYA36cJn2WiH9Hy77hdF9r7oEwxAtB/TS9/S4Qd90Ap4z5FSiin5zEiTL44OII1Y3IIlEvxwxFUVgrHSZ/UpA==}
    engines: {node: '>=16'}
    peerDependencies:
      typescript: '>=4.2.0'
    dependencies:
      typescript: 5.3.3
    dev: true

  /tslib@2.6.2:
    resolution: {integrity: sha512-AEYxH93jGFPn/a2iVAwW87VuUIkR1FVUKB77NwMF7nBTDkDrrT/Hpt/IrCJ0QXhW27jTBDcf5ZY7w6RiqTMw2Q==}
    dev: true

<<<<<<< HEAD
  /tsx@4.6.0:
    resolution: {integrity: sha512-HLHaDQ78mly4Pd5co6tWQOiNVYoYYAPUcwSSZK4bcs3zSEsg+/67LS/ReHook0E7DKPfe1J5jc0ocIhUrnaR4w==}
=======
  /tsx@4.6.2:
    resolution: {integrity: sha512-QPpBdJo+ZDtqZgAnq86iY/PD2KYCUPSUGIunHdGwyII99GKH+f3z3FZ8XNFLSGQIA4I365ui8wnQpl8OKLqcsg==}
>>>>>>> c52ed88c
    engines: {node: '>=18.0.0'}
    hasBin: true
    dependencies:
      esbuild: 0.18.20
      get-tsconfig: 4.7.2
    optionalDependencies:
      fsevents: 2.3.3
    dev: true

  /type-check@0.4.0:
    resolution: {integrity: sha512-XleUoc9uwGXqjWwXaUTZAmzMcFZ5858QA2vvx1Ur5xIcixXIP+8LnFDgRplU30us6teqdlskFfu+ae4K79Ooew==}
    engines: {node: '>= 0.8.0'}
    dependencies:
      prelude-ls: 1.2.1
    dev: true

  /type-detect@4.0.8:
    resolution: {integrity: sha512-0fr/mIH1dlO+x7TlcMy+bIDqKPsw/70tVyeHW787goQjhmqaZe10uwLujubK9q9Lg6Fiho1KUKDYz0Z7k7g5/g==}
    engines: {node: '>=4'}
    dev: true

  /type-fest@0.20.2:
    resolution: {integrity: sha512-Ne+eE4r0/iWnpAxD852z3A+N0Bt5RN//NjJwRd2VFHEmrywxf5vsZlh4R6lixl6B+wz/8d+maTSAkN1FIkI3LQ==}
    engines: {node: '>=10'}
    dev: true

  /type-fest@0.6.0:
    resolution: {integrity: sha512-q+MB8nYR1KDLrgr4G5yemftpMC7/QLqVndBmEEdqzmNj5dcFOO4Oo8qlwZE3ULT3+Zim1F8Kq4cBnikNhlCMlg==}
    engines: {node: '>=8'}
    dev: true

  /type-fest@0.8.1:
    resolution: {integrity: sha512-4dbzIzqvjtgiM5rw1k5rEHtBANKmdudhGyBEajN01fEyhaAIhsoKNy6y7+IN93IfpFtwY9iqi7kD+xwKhQsNJA==}
    engines: {node: '>=8'}
    dev: true

  /typescript@5.3.3:
    resolution: {integrity: sha512-pXWcraxM0uxAS+tN0AG/BF2TyqmHO014Z070UsJ+pFvYuRSq8KH8DmWpnbXe0pEPDHXZV3FcAbJkijJ5oNEnWw==}
    engines: {node: '>=14.17'}
    hasBin: true
    dev: true

  /ufo@1.4.0:
    resolution: {integrity: sha512-Hhy+BhRBleFjpJ2vchUNN40qgkh0366FWJGqVLYBHev0vpHTrXSA0ryT+74UiW6KWsldNurQMKGqCm1M2zBciQ==}
    dev: true

  /undici-types@5.26.5:
    resolution: {integrity: sha512-JlCMO+ehdEIKqlFxk6IfVoAUVmgz7cU7zD/h9XZ0qzeosSHmUJVOzSQvvYSYWXkFXC+IfLKSIffhv0sVZup6pA==}
    dev: true

  /unicorn-magic@0.1.0:
    resolution: {integrity: sha512-lRfVq8fE8gz6QMBuDM6a+LO3IAzTi05H6gCVaUpir2E1Rwpo4ZUog45KpNXKC/Mn3Yb9UDuHumeFTo9iV/D9FQ==}
    engines: {node: '>=18'}
    dev: true

  /unist-util-stringify-position@2.0.3:
    resolution: {integrity: sha512-3faScn5I+hy9VleOq/qNbAd6pAx7iH5jYBMS9I1HgQVijz/4mv5Bvw5iw1sC/90CODiKo81G/ps8AJrISn687g==}
    dependencies:
      '@types/unist': 2.0.10
    dev: true

  /update-browserslist-db@1.0.13(browserslist@4.23.0):
    resolution: {integrity: sha512-xebP81SNcPuNpPP3uzeW1NYXxI3rxyJzF3pD6sH4jE7o/IX+WtSpwnVU+qIsDPyk0d3hmFQ7mjqc6AtV604hbg==}
    hasBin: true
    peerDependencies:
      browserslist: '>= 4.21.0'
    dependencies:
      browserslist: 4.23.0
      escalade: 3.1.2
      picocolors: 1.0.0
    dev: true

  /uri-js@4.4.1:
    resolution: {integrity: sha512-7rKUyy33Q1yc98pQ1DAmLtwX109F7TIfWlW1Ydo8Wl1ii1SeHieeh0HHfPeL2fMXK6z0s8ecKs9frCuLJvndBg==}
    dependencies:
      punycode: 2.3.1
    dev: true

  /util-deprecate@1.0.2:
    resolution: {integrity: sha512-EPD5q1uXyFxJpCrLnCc1nHnq3gOa6DZBocAIiI2TaSCA7VCJ1UJDMagCzIkXNsUYfD1daK//LTEQ8xiIbrHtcw==}
    dev: true

  /validate-npm-package-license@3.0.4:
    resolution: {integrity: sha512-DpKm2Ui/xN7/HQKCtpZxoRWBhZ9Z0kqtygG8XCgNQ8ZlDnxuQmWhj566j8fN4Cu3/JmbhsDo7fcAJq4s9h27Ew==}
    dependencies:
      spdx-correct: 3.2.0
      spdx-expression-parse: 3.0.1
    dev: true

  /vite-node@1.3.0(@types/node@20.11.19):
    resolution: {integrity: sha512-D/oiDVBw75XMnjAXne/4feCkCEwcbr2SU1bjAhCcfI5Bq3VoOHji8/wCPAfUkDIeohJ5nSZ39fNxM3dNZ6OBOA==}
    engines: {node: ^18.0.0 || >=20.0.0}
    hasBin: true
    dependencies:
      cac: 6.7.14
      debug: 4.3.4
      pathe: 1.1.2
      picocolors: 1.0.0
      vite: 5.1.3(@types/node@20.11.19)
    transitivePeerDependencies:
      - '@types/node'
      - less
      - lightningcss
      - sass
      - stylus
      - sugarss
      - supports-color
      - terser
    dev: true

  /vite@5.1.3(@types/node@20.11.19):
    resolution: {integrity: sha512-UfmUD36DKkqhi/F75RrxvPpry+9+tTkrXfMNZD+SboZqBCMsxKtO52XeGzzuh7ioz+Eo/SYDBbdb0Z7vgcDJew==}
    engines: {node: ^18.0.0 || >=20.0.0}
    hasBin: true
    peerDependencies:
      '@types/node': ^18.0.0 || >=20.0.0
      less: '*'
      lightningcss: ^1.21.0
      sass: '*'
      stylus: '*'
      sugarss: '*'
      terser: ^5.4.0
    peerDependenciesMeta:
      '@types/node':
        optional: true
      less:
        optional: true
      lightningcss:
        optional: true
      sass:
        optional: true
      stylus:
        optional: true
      sugarss:
        optional: true
      terser:
        optional: true
    dependencies:
      '@types/node': 20.11.19
      esbuild: 0.19.12
      postcss: 8.4.35
      rollup: 4.12.0
    optionalDependencies:
      fsevents: 2.3.3
    dev: true

  /vitest@1.3.0(@types/node@20.11.19):
    resolution: {integrity: sha512-V9qb276J1jjSx9xb75T2VoYXdO1UKi+qfflY7V7w93jzX7oA/+RtYE6TcifxksxsZvygSSMwu2Uw6di7yqDMwg==}
    engines: {node: ^18.0.0 || >=20.0.0}
    hasBin: true
    peerDependencies:
      '@edge-runtime/vm': '*'
      '@types/node': ^18.0.0 || >=20.0.0
      '@vitest/browser': 1.3.0
      '@vitest/ui': 1.3.0
      happy-dom: '*'
      jsdom: '*'
    peerDependenciesMeta:
      '@edge-runtime/vm':
        optional: true
      '@types/node':
        optional: true
      '@vitest/browser':
        optional: true
      '@vitest/ui':
        optional: true
      happy-dom:
        optional: true
      jsdom:
        optional: true
    dependencies:
      '@types/node': 20.11.19
      '@vitest/expect': 1.3.0
      '@vitest/runner': 1.3.0
      '@vitest/snapshot': 1.3.0
      '@vitest/spy': 1.3.0
      '@vitest/utils': 1.3.0
      acorn-walk: 8.3.2
      chai: 4.4.1
      debug: 4.3.4
      execa: 8.0.1
      local-pkg: 0.5.0
      magic-string: 0.30.7
      pathe: 1.1.2
      picocolors: 1.0.0
      std-env: 3.7.0
      strip-literal: 2.0.0
      tinybench: 2.6.0
      tinypool: 0.8.2
      vite: 5.1.3(@types/node@20.11.19)
      vite-node: 1.3.0(@types/node@20.11.19)
      why-is-node-running: 2.2.2
    transitivePeerDependencies:
      - less
      - lightningcss
      - sass
      - stylus
      - sugarss
      - supports-color
      - terser
    dev: true

<<<<<<< HEAD
  /vue-eslint-parser@9.4.2(eslint-ts-patch@8.56.0-0):
=======
  /vue-eslint-parser@9.4.2(eslint-ts-patch@8.55.0-1):
>>>>>>> c52ed88c
    resolution: {integrity: sha512-Ry9oiGmCAK91HrKMtCrKFWmSFWvYkpGglCeFAIqDdr9zdXmMMpJOmUJS7WWsW7fX81h6mwHmUZCQQ1E0PkSwYQ==}
    engines: {node: ^14.17.0 || >=16.0.0}
    peerDependencies:
      eslint: '>=6.0.0'
    dependencies:
      debug: 4.3.4
      eslint: /eslint-ts-patch@8.56.0-0
      eslint-scope: 7.2.2
      eslint-visitor-keys: 3.4.3
      espree: 9.6.1
      esquery: 1.5.0
      lodash: 4.17.21
      semver: 7.6.0
    transitivePeerDependencies:
      - supports-color
    dev: true

  /which@2.0.2:
    resolution: {integrity: sha512-BLI3Tl1TW3Pvl70l3yq3Y64i+awpwXqsGBYWkkqMtnbXgrMD+yj7rhW0kuEDxzJaYXGjEW5ogapKNMEKNMjibA==}
    engines: {node: '>= 8'}
    hasBin: true
    dependencies:
      isexe: 2.0.0
    dev: true

  /why-is-node-running@2.2.2:
    resolution: {integrity: sha512-6tSwToZxTOcotxHeA+qGCq1mVzKR3CwcJGmVcY+QE8SHy6TnpFnh8PAvPNHYr7EcuVeG0QSMxtYCuO1ta/G/oA==}
    engines: {node: '>=8'}
    hasBin: true
    dependencies:
      siginfo: 2.0.0
      stackback: 0.0.2
    dev: true

  /wrap-ansi@7.0.0:
    resolution: {integrity: sha512-YVGIj2kamLSTxw6NsZjoBxfSwsn0ycdesmc4p+Q21c5zPuZ1pl+NfxVdxPtdHvmNVOQ6XSYG4AUtyt/Fi7D16Q==}
    engines: {node: '>=10'}
    dependencies:
      ansi-styles: 4.3.0
      string-width: 4.2.3
      strip-ansi: 6.0.1
    dev: true

  /wrappy@1.0.2:
    resolution: {integrity: sha512-l4Sp/DRseor9wL6EvV2+TuQn63dMkPjZ/sp9XkghTEbV9KlPS1xUsZ3u7/IQO4wxtcFB4bgpQPRcR3QCvezPcQ==}
    dev: true

  /xml-name-validator@4.0.0:
    resolution: {integrity: sha512-ICP2e+jsHvAj2E2lIHxa5tjXRlKDJo4IdvPvCXbXQGdzSfmSpNVyIKMvoZHjDY9DP0zV17iI85o90vRFXNccRw==}
    engines: {node: '>=12'}
    dev: true

  /y18n@5.0.8:
    resolution: {integrity: sha512-0pfFzegeDWJHJIAmTLRP2DwHjdF5s7jo9tuztdQxAhINCdvS+3nGINqPd00AphqJR/0LhANUS6/+7SCb98YOfA==}
    engines: {node: '>=10'}
    dev: true

  /yallist@4.0.0:
    resolution: {integrity: sha512-3wdGidZyq5PB084XLES5TpOSRA3wjXAlIWMhum2kRcv/41Sn2emQ0dycQW4uZXLejwKvg6EsvbdlVL+FYEct7A==}
    dev: true

  /yaml-eslint-parser@1.2.2:
    resolution: {integrity: sha512-pEwzfsKbTrB8G3xc/sN7aw1v6A6c/pKxLAkjclnAyo5g5qOh6eL9WGu0o3cSDQZKrTNk4KL4lQSwZW+nBkANEg==}
    engines: {node: ^14.17.0 || >=16.0.0}
    dependencies:
      eslint-visitor-keys: 3.4.3
      lodash: 4.17.21
      yaml: 2.3.4
    dev: true

  /yaml@2.3.4:
    resolution: {integrity: sha512-8aAvwVUSHpfEqTQ4w/KMlf3HcRdt50E5ODIQJBw1fQ5RL34xabzxtUlzTXVqc4rkZsPbvrXKWnABCD7kWSmocA==}
    engines: {node: '>= 14'}
    dev: true

  /yargs-parser@21.1.1:
    resolution: {integrity: sha512-tVpsJW7DdjecAiFpbIB1e3qxIQsE6NoPc5/eTdrbbIC4h0LVsWhnoa3g+m2HclBIujHzsxZ4VJVA+GUuc2/LBw==}
    engines: {node: '>=12'}
    dev: true

  /yargs@17.7.2:
    resolution: {integrity: sha512-7dSzzRQ++CKnNI/krKnYRV7JKKPUXMEh61soaHKg9mrWEhzFWhFnxPxGl+69cD1Ou63C13NUPCnmIcrvqCuM6w==}
    engines: {node: '>=12'}
    dependencies:
      cliui: 8.0.1
      escalade: 3.1.2
      get-caller-file: 2.0.5
      require-directory: 2.1.1
      string-width: 4.2.3
      y18n: 5.0.8
      yargs-parser: 21.1.1
    dev: true

  /yocto-queue@0.1.0:
    resolution: {integrity: sha512-rVksvsnNCdJ/ohGc6xgPwyN8eheCxsiLM8mxuE/t/mOVqJewPuO1miLpTHQiRgTKCLexL4MeAFVagts7HmNZ2Q==}
    engines: {node: '>=10'}
    dev: true

  /yocto-queue@1.0.0:
    resolution: {integrity: sha512-9bnSc/HEW2uRy67wc+T8UwauLuPJVn28jb+GtJY16iiKWyvmYJRXVT4UamsAEGQfPohgr2q4Tq0sQbQlxTfi1g==}
    engines: {node: '>=12.20'}
    dev: true<|MERGE_RESOLUTION|>--- conflicted
+++ resolved
@@ -5,12 +5,6 @@
   excludeLinksFromLockfile: false
 
 devDependencies:
-<<<<<<< HEAD
-=======
-  '@antfu/eslint-config':
-    specifier: ^2.6.4
-    version: 2.6.4(@vue/compiler-sfc@3.4.19)(eslint-ts-patch@8.55.0-1)(typescript@5.3.3)(vitest@1.0.4)
->>>>>>> c52ed88c
   '@antfu/ni':
     specifier: ^0.21.12
     version: 0.21.12
@@ -58,11 +52,7 @@
     version: 6.1.0(rollup@4.12.0)(typescript@5.3.3)
   rollup-plugin-esbuild:
     specifier: ^6.1.0
-<<<<<<< HEAD
     version: 6.1.0(esbuild@0.20.1)(rollup@4.12.0)
-=======
-    version: 6.1.0(esbuild@0.20.1)(rollup@4.7.0)
->>>>>>> c52ed88c
   throttle-debounce:
     specifier: 5.0.0
     version: 5.0.0
@@ -83,85 +73,6 @@
     engines: {node: '>=0.10.0'}
     dev: true
 
-<<<<<<< HEAD
-=======
-  /@antfu/eslint-config@2.6.4(@vue/compiler-sfc@3.4.19)(eslint-ts-patch@8.55.0-1)(typescript@5.3.3)(vitest@1.0.4):
-    resolution: {integrity: sha512-dMD/QC5KWS1OltdpKLhfZM7W7y7zils85opk8d4lyNr7yn0OFjZs7eMYtcC6DrrN2kQ1JrFvBM7uB0QdWn5PUQ==}
-    hasBin: true
-    peerDependencies:
-      '@unocss/eslint-plugin': '>=0.50.0'
-      eslint: '>=8.40.0'
-      eslint-plugin-format: '>=0.1.0'
-      eslint-plugin-react: ^7.33.2
-      eslint-plugin-react-hooks: ^4.6.0
-      eslint-plugin-react-refresh: ^0.4.4
-      eslint-plugin-svelte: ^2.34.1
-      svelte-eslint-parser: ^0.33.1
-    peerDependenciesMeta:
-      '@unocss/eslint-plugin':
-        optional: true
-      eslint-plugin-format:
-        optional: true
-      eslint-plugin-react:
-        optional: true
-      eslint-plugin-react-hooks:
-        optional: true
-      eslint-plugin-react-refresh:
-        optional: true
-      eslint-plugin-svelte:
-        optional: true
-      svelte-eslint-parser:
-        optional: true
-    dependencies:
-      '@antfu/eslint-define-config': 1.23.0-2
-      '@antfu/install-pkg': 0.3.1
-      '@eslint-types/jsdoc': 46.8.2-1
-      '@eslint-types/typescript-eslint': 6.21.0
-      '@eslint-types/unicorn': 50.0.1
-      '@stylistic/eslint-plugin': 1.6.2(eslint-ts-patch@8.55.0-1)(typescript@5.3.3)
-      '@typescript-eslint/eslint-plugin': 6.21.0(@typescript-eslint/parser@6.21.0)(eslint-ts-patch@8.55.0-1)(typescript@5.3.3)
-      '@typescript-eslint/parser': 6.21.0(eslint-ts-patch@8.55.0-1)(typescript@5.3.3)
-      eslint: /eslint-ts-patch@8.55.0-1
-      eslint-config-flat-gitignore: 0.1.3
-      eslint-merge-processors: 0.1.0(eslint-ts-patch@8.55.0-1)
-      eslint-plugin-antfu: 2.1.2(eslint-ts-patch@8.55.0-1)
-      eslint-plugin-eslint-comments: 3.2.0(eslint-ts-patch@8.55.0-1)
-      eslint-plugin-i: 2.29.1(@typescript-eslint/parser@6.21.0)(eslint-ts-patch@8.55.0-1)
-      eslint-plugin-jsdoc: 48.1.0(eslint-ts-patch@8.55.0-1)
-      eslint-plugin-jsonc: 2.13.0(eslint-ts-patch@8.55.0-1)
-      eslint-plugin-markdown: 3.0.1(eslint-ts-patch@8.55.0-1)
-      eslint-plugin-n: 16.6.2(eslint-ts-patch@8.55.0-1)
-      eslint-plugin-no-only-tests: 3.1.0
-      eslint-plugin-perfectionist: 2.5.0(eslint-ts-patch@8.55.0-1)(typescript@5.3.3)(vue-eslint-parser@9.4.2)
-      eslint-plugin-toml: 0.9.2(eslint-ts-patch@8.55.0-1)
-      eslint-plugin-unicorn: 50.0.1(eslint-ts-patch@8.55.0-1)
-      eslint-plugin-unused-imports: 3.1.0(@typescript-eslint/eslint-plugin@6.21.0)(eslint-ts-patch@8.55.0-1)
-      eslint-plugin-vitest: 0.3.22(@typescript-eslint/eslint-plugin@6.21.0)(eslint-ts-patch@8.55.0-1)(typescript@5.3.3)(vitest@1.0.4)
-      eslint-plugin-vue: 9.21.1(eslint-ts-patch@8.55.0-1)
-      eslint-plugin-yml: 1.12.2(eslint-ts-patch@8.55.0-1)
-      eslint-processor-vue-blocks: 0.1.1(@vue/compiler-sfc@3.4.19)(eslint-ts-patch@8.55.0-1)
-      globals: 13.24.0
-      jsonc-eslint-parser: 2.4.0
-      local-pkg: 0.5.0
-      parse-gitignore: 2.0.0
-      picocolors: 1.0.0
-      prompts: 2.4.2
-      toml-eslint-parser: 0.9.3
-      vue-eslint-parser: 9.4.2(eslint-ts-patch@8.55.0-1)
-      yaml-eslint-parser: 1.2.2
-      yargs: 17.7.2
-    transitivePeerDependencies:
-      - '@vue/compiler-sfc'
-      - astro-eslint-parser
-      - eslint-import-resolver-typescript
-      - eslint-import-resolver-webpack
-      - supports-color
-      - svelte
-      - typescript
-      - vitest
-    dev: true
-
->>>>>>> c52ed88c
   /@antfu/eslint-define-config@1.23.0-2:
     resolution: {integrity: sha512-LvxY21+ZhpuBf/aHeBUtGQhSEfad4PkNKXKvDOSvukaM3XVTfBhwmHX2EKwAsdq5DlfjbT3qqYyMiueBIO5iDQ==}
     engines: {node: '>=18.0.0', npm: '>=9.0.0', pnpm: '>= 8.6.0'}
@@ -234,7 +145,6 @@
       jsdoc-type-pratt-parser: 4.0.0
     dev: true
 
-<<<<<<< HEAD
   /@esbuild/aix-ppc64@0.19.12:
     resolution: {integrity: sha512-bmoCYyWdEL3wDQIVbcyzRyeKLgk2WtWLTWz1ZIAZF/EGbNOwSA6ew3PftJ1PqMiOOGu0OyFMzG53L0zqIpPeNA==}
     engines: {node: '>=12'}
@@ -244,8 +154,6 @@
     dev: true
     optional: true
 
-=======
->>>>>>> c52ed88c
   /@esbuild/aix-ppc64@0.20.1:
     resolution: {integrity: sha512-m55cpeupQ2DbuRGQMMZDzbv9J9PgVelPjlcmM5kxHnrBdBx6REaEd7LamYV7Dm8N7rCyR/XwU6rVP8ploKtIkA==}
     engines: {node: '>=12'}
@@ -1038,11 +946,7 @@
     dev: true
     optional: true
 
-<<<<<<< HEAD
   /@eslint-community/eslint-utils@4.4.0(eslint-ts-patch@8.56.0-0):
-=======
-  /@eslint-community/eslint-utils@4.4.0(eslint-ts-patch@8.55.0-1):
->>>>>>> c52ed88c
     resolution: {integrity: sha512-1/sA4dwrzBAyeUoQ6oxahHKmrZvsnLCg4RfxW3ZFGGmQkSNQPFNLV9CUEFQP1x9EYXHTo5p6xdhZM1Ne9p/AfA==}
     engines: {node: ^12.22.0 || ^14.17.0 || >=16.0.0}
     peerDependencies:
@@ -1064,14 +968,6 @@
 
   /@eslint-community/regexpp@4.10.0:
     resolution: {integrity: sha512-Cu96Sd2By9mCNTx2iyKOmq10v22jUVQv0lQnlGNy16oE9589yE+QADPbrMGCkA51cKZSg3Pu/aTJVTGfL/qjUA==}
-<<<<<<< HEAD
-=======
-    engines: {node: ^12.0.0 || ^14.0.0 || >=16.0.0}
-    dev: true
-
-  /@eslint-community/regexpp@4.6.2:
-    resolution: {integrity: sha512-pPTNuaAG3QMH+buKyBIGJs3g/S5y0caxw0ygM3YyE6yJFySwiGGSzA+mM3KJ8QQvzeLh3blwgSonkFjgQdxzMw==}
->>>>>>> c52ed88c
     engines: {node: ^12.0.0 || ^14.0.0 || >=16.0.0}
     dev: true
 
@@ -1450,11 +1346,7 @@
     resolution: {integrity: sha512-+Fj43pSMwJs4KRrH/938Uf+uAELIgVBmQzg/q1YG10djyfA3TnrU8N8XzqCh/okZdszqBQTZf96idMfE5lnwTA==}
     dev: true
 
-<<<<<<< HEAD
   /@stylistic/eslint-plugin-js@1.6.2(eslint-ts-patch@8.56.0-0):
-=======
-  /@stylistic/eslint-plugin-js@1.6.2(eslint-ts-patch@8.55.0-1):
->>>>>>> c52ed88c
     resolution: {integrity: sha512-ndT6X2KgWGxv8101pdMOxL8pihlYIHcOv3ICd70cgaJ9exwkPn8hJj4YQwslxoAlre1TFHnXd/G1/hYXgDrjIA==}
     engines: {node: ^16.0.0 || >=18.0.0}
     peerDependencies:
@@ -1468,102 +1360,59 @@
       espree: 9.6.1
     dev: true
 
-<<<<<<< HEAD
   /@stylistic/eslint-plugin-jsx@1.6.2(eslint-ts-patch@8.56.0-0):
-=======
-  /@stylistic/eslint-plugin-jsx@1.6.2(eslint-ts-patch@8.55.0-1):
->>>>>>> c52ed88c
     resolution: {integrity: sha512-hbbouazSJbHD/fshBIOLh9JgtSphKNoTCfHLSNBjAkXLK+GR4i2jhEZZF9P0mtXrNuy2WWInmpq/g0pfWBmSBA==}
     engines: {node: ^16.0.0 || >=18.0.0}
     peerDependencies:
       eslint: '>=8.40.0'
     dependencies:
-<<<<<<< HEAD
       '@stylistic/eslint-plugin-js': 1.6.2(eslint-ts-patch@8.56.0-0)
       '@types/eslint': 8.56.2
       eslint: /eslint-ts-patch@8.56.0-0
-=======
-      '@stylistic/eslint-plugin-js': 1.6.2(eslint-ts-patch@8.55.0-1)
-      '@types/eslint': 8.56.2
-      eslint: /eslint-ts-patch@8.55.0-1
->>>>>>> c52ed88c
       estraverse: 5.3.0
       picomatch: 4.0.1
     dev: true
 
-<<<<<<< HEAD
   /@stylistic/eslint-plugin-plus@1.6.2(eslint-ts-patch@8.56.0-0)(typescript@5.3.3):
-=======
-  /@stylistic/eslint-plugin-plus@1.6.2(eslint-ts-patch@8.55.0-1)(typescript@5.3.3):
->>>>>>> c52ed88c
     resolution: {integrity: sha512-EDMwa6gzKw4bXRqdIAUvZDfIgwotbjJs8o+vYE22chAYtVAnA0Pcq+cPx0Uk35t2gvJWb5OaLDjqA6oy1tD0jg==}
     peerDependencies:
       eslint: '*'
     dependencies:
       '@types/eslint': 8.56.2
-<<<<<<< HEAD
       '@typescript-eslint/utils': 6.21.0(eslint-ts-patch@8.56.0-0)(typescript@5.3.3)
       eslint: /eslint-ts-patch@8.56.0-0
-=======
-      '@typescript-eslint/utils': 6.21.0(eslint-ts-patch@8.55.0-1)(typescript@5.3.3)
-      eslint: /eslint-ts-patch@8.55.0-1
->>>>>>> c52ed88c
     transitivePeerDependencies:
       - supports-color
       - typescript
     dev: true
 
-<<<<<<< HEAD
   /@stylistic/eslint-plugin-ts@1.6.2(eslint-ts-patch@8.56.0-0)(typescript@5.3.3):
-=======
-  /@stylistic/eslint-plugin-ts@1.6.2(eslint-ts-patch@8.55.0-1)(typescript@5.3.3):
->>>>>>> c52ed88c
     resolution: {integrity: sha512-FizV58em0OjO/xFHRIy/LJJVqzxCNmYC/xVtKDf8aGDRgZpLo+lkaBKfBrbMkAGzhBKbYj+iLEFI4WEl6aVZGQ==}
     engines: {node: ^16.0.0 || >=18.0.0}
     peerDependencies:
       eslint: '>=8.40.0'
     dependencies:
-<<<<<<< HEAD
       '@stylistic/eslint-plugin-js': 1.6.2(eslint-ts-patch@8.56.0-0)
       '@types/eslint': 8.56.2
       '@typescript-eslint/utils': 6.21.0(eslint-ts-patch@8.56.0-0)(typescript@5.3.3)
       eslint: /eslint-ts-patch@8.56.0-0
-=======
-      '@stylistic/eslint-plugin-js': 1.6.2(eslint-ts-patch@8.55.0-1)
-      '@types/eslint': 8.56.2
-      '@typescript-eslint/utils': 6.21.0(eslint-ts-patch@8.55.0-1)(typescript@5.3.3)
-      eslint: /eslint-ts-patch@8.55.0-1
->>>>>>> c52ed88c
     transitivePeerDependencies:
       - supports-color
       - typescript
     dev: true
 
-<<<<<<< HEAD
   /@stylistic/eslint-plugin@1.6.2(eslint-ts-patch@8.56.0-0)(typescript@5.3.3):
-=======
-  /@stylistic/eslint-plugin@1.6.2(eslint-ts-patch@8.55.0-1)(typescript@5.3.3):
->>>>>>> c52ed88c
     resolution: {integrity: sha512-EFnVcKOE5HTiMlVwisL9hHjz8a69yBbJRscWF/z+/vl6M4ew8NVrBlY8ea7KdV8QtyCY4Yapmsbg5ZDfhWlEgg==}
     engines: {node: ^16.0.0 || >=18.0.0}
     peerDependencies:
       eslint: '>=8.40.0'
     dependencies:
-<<<<<<< HEAD
       '@stylistic/eslint-plugin-js': 1.6.2(eslint-ts-patch@8.56.0-0)
       '@stylistic/eslint-plugin-jsx': 1.6.2(eslint-ts-patch@8.56.0-0)
       '@stylistic/eslint-plugin-plus': 1.6.2(eslint-ts-patch@8.56.0-0)(typescript@5.3.3)
       '@stylistic/eslint-plugin-ts': 1.6.2(eslint-ts-patch@8.56.0-0)(typescript@5.3.3)
       '@types/eslint': 8.56.2
       eslint: /eslint-ts-patch@8.56.0-0
-=======
-      '@stylistic/eslint-plugin-js': 1.6.2(eslint-ts-patch@8.55.0-1)
-      '@stylistic/eslint-plugin-jsx': 1.6.2(eslint-ts-patch@8.55.0-1)
-      '@stylistic/eslint-plugin-plus': 1.6.2(eslint-ts-patch@8.55.0-1)(typescript@5.3.3)
-      '@stylistic/eslint-plugin-ts': 1.6.2(eslint-ts-patch@8.55.0-1)(typescript@5.3.3)
-      '@types/eslint': 8.56.2
-      eslint: /eslint-ts-patch@8.55.0-1
->>>>>>> c52ed88c
     transitivePeerDependencies:
       - supports-color
       - typescript
@@ -1576,7 +1425,6 @@
       '@types/json-schema': 7.0.15
     dev: true
 
-<<<<<<< HEAD
   /@types/estree@1.0.1:
     resolution: {integrity: sha512-LG4opVs2ANWZ1TJoKc937iMmNstM/d0ae1vNbnBvBhqCSezgVUOzcLCqbI5elV8Vy6WKwKjaqR+zO9VKirBBCA==}
     dev: true
@@ -1589,20 +1437,6 @@
     resolution: {integrity: sha512-5+fP8P8MFNC+AyZCDxrB2pkZFPGzqQWUzpSeuuVLvm8VMcorNYavBqoFcxK8bQz4Qsbn4oUEEem4wDLfcysGHA==}
     dev: true
 
-=======
-  /@types/estree@1.0.0:
-    resolution: {integrity: sha512-WulqXMDUTYAXCjZnk6JtIHPigp55cVtDgDrO2gHRwhyJto21+1zbVCtOYB2L1F9w4qCQ0rOGWBnBe0FNTiEJIQ==}
-    dev: true
-
-  /@types/estree@1.0.5:
-    resolution: {integrity: sha512-/kYRxGDLWzHOB7q+wtSUQlFrtcdUccpfy+X+9iMBpHK8QLLhx2wIPYuS5DYtR9Wa/YlZAbIovy7qVdB1Aq6Lyw==}
-    dev: true
-
-  /@types/json-schema@7.0.15:
-    resolution: {integrity: sha512-5+fP8P8MFNC+AyZCDxrB2pkZFPGzqQWUzpSeuuVLvm8VMcorNYavBqoFcxK8bQz4Qsbn4oUEEem4wDLfcysGHA==}
-    dev: true
-
->>>>>>> c52ed88c
   /@types/mdast@3.0.15:
     resolution: {integrity: sha512-LnwD+mUEfxWMa1QpDraczIn6k0Ee3SMicuYSSzS6ZYl2gKS09EClnJYGd8Du6rfc5r/GZEk5o1mRb8TaTj03sQ==}
     dependencies:
@@ -1635,11 +1469,7 @@
     resolution: {integrity: sha512-IfYcSBWE3hLpBg8+X2SEa8LVkJdJEkT2Ese2aaLs3ptGdVtABxndrMaxuFlQ1qdFf9Q5rDvDpxI3WwgvKFAsQA==}
     dev: true
 
-<<<<<<< HEAD
   /@typescript-eslint/eslint-plugin@6.21.0(@typescript-eslint/parser@6.21.0)(eslint-ts-patch@8.56.0-0)(typescript@5.3.3):
-=======
-  /@typescript-eslint/eslint-plugin@6.21.0(@typescript-eslint/parser@6.21.0)(eslint-ts-patch@8.55.0-1)(typescript@5.3.3):
->>>>>>> c52ed88c
     resolution: {integrity: sha512-oy9+hTPCUFpngkEZUSzbf9MxI65wbKFoQYsgPdILTfbUldp5ovUuphZVe4i30emU9M/kP+T64Di0mxl7dSw3MA==}
     engines: {node: ^16.0.0 || >=18.0.0}
     peerDependencies:
@@ -1651,17 +1481,10 @@
         optional: true
     dependencies:
       '@eslint-community/regexpp': 4.10.0
-<<<<<<< HEAD
       '@typescript-eslint/parser': 6.21.0(eslint-ts-patch@8.56.0-0)(typescript@5.3.3)
       '@typescript-eslint/scope-manager': 6.21.0
       '@typescript-eslint/type-utils': 6.21.0(eslint-ts-patch@8.56.0-0)(typescript@5.3.3)
       '@typescript-eslint/utils': 6.21.0(eslint-ts-patch@8.56.0-0)(typescript@5.3.3)
-=======
-      '@typescript-eslint/parser': 6.21.0(eslint-ts-patch@8.55.0-1)(typescript@5.3.3)
-      '@typescript-eslint/scope-manager': 6.21.0
-      '@typescript-eslint/type-utils': 6.21.0(eslint-ts-patch@8.55.0-1)(typescript@5.3.3)
-      '@typescript-eslint/utils': 6.21.0(eslint-ts-patch@8.55.0-1)(typescript@5.3.3)
->>>>>>> c52ed88c
       '@typescript-eslint/visitor-keys': 6.21.0
       debug: 4.3.4
       eslint: /eslint-ts-patch@8.56.0-0
@@ -1675,11 +1498,7 @@
       - supports-color
     dev: true
 
-<<<<<<< HEAD
   /@typescript-eslint/parser@6.21.0(eslint-ts-patch@8.56.0-0)(typescript@5.3.3):
-=======
-  /@typescript-eslint/parser@6.21.0(eslint-ts-patch@8.55.0-1)(typescript@5.3.3):
->>>>>>> c52ed88c
     resolution: {integrity: sha512-tbsV1jPne5CkFQCgPBcDOt30ItF7aJoZL997JSF7MhGQqOeT3svWRYxiqlfA5RUdlHN6Fi+EI9bxqbdyAUZjYQ==}
     engines: {node: ^16.0.0 || >=18.0.0}
     peerDependencies:
@@ -1708,11 +1527,7 @@
       '@typescript-eslint/visitor-keys': 6.21.0
     dev: true
 
-<<<<<<< HEAD
   /@typescript-eslint/type-utils@6.21.0(eslint-ts-patch@8.56.0-0)(typescript@5.3.3):
-=======
-  /@typescript-eslint/type-utils@6.21.0(eslint-ts-patch@8.55.0-1)(typescript@5.3.3):
->>>>>>> c52ed88c
     resolution: {integrity: sha512-rZQI7wHfao8qMX3Rd3xqeYSMCL3SoiSQLBATSiVKARdFGCYSRvmViieZjqc58jKgs8Y8i9YvVVhRbHSTA4VBag==}
     engines: {node: ^16.0.0 || >=18.0.0}
     peerDependencies:
@@ -1723,15 +1538,9 @@
         optional: true
     dependencies:
       '@typescript-eslint/typescript-estree': 6.21.0(typescript@5.3.3)
-<<<<<<< HEAD
       '@typescript-eslint/utils': 6.21.0(eslint-ts-patch@8.56.0-0)(typescript@5.3.3)
       debug: 4.3.4
       eslint: /eslint-ts-patch@8.56.0-0
-=======
-      '@typescript-eslint/utils': 6.21.0(eslint-ts-patch@8.55.0-1)(typescript@5.3.3)
-      debug: 4.3.4
-      eslint: /eslint-ts-patch@8.55.0-1
->>>>>>> c52ed88c
       ts-api-utils: 1.2.1(typescript@5.3.3)
       typescript: 5.3.3
     transitivePeerDependencies:
@@ -1765,31 +1574,19 @@
       - supports-color
     dev: true
 
-<<<<<<< HEAD
   /@typescript-eslint/utils@6.21.0(eslint-ts-patch@8.56.0-0)(typescript@5.3.3):
-=======
-  /@typescript-eslint/utils@6.21.0(eslint-ts-patch@8.55.0-1)(typescript@5.3.3):
->>>>>>> c52ed88c
     resolution: {integrity: sha512-NfWVaC8HP9T8cbKQxHcsJBY5YE1O33+jpMwN45qzWWaPDZgLIbo12toGMWnmhvCpd3sIxkpDw3Wv1B3dYrbDQQ==}
     engines: {node: ^16.0.0 || >=18.0.0}
     peerDependencies:
       eslint: ^7.0.0 || ^8.0.0
     dependencies:
-<<<<<<< HEAD
       '@eslint-community/eslint-utils': 4.4.0(eslint-ts-patch@8.56.0-0)
-=======
-      '@eslint-community/eslint-utils': 4.4.0(eslint-ts-patch@8.55.0-1)
->>>>>>> c52ed88c
       '@types/json-schema': 7.0.15
       '@types/semver': 7.5.7
       '@typescript-eslint/scope-manager': 6.21.0
       '@typescript-eslint/types': 6.21.0
       '@typescript-eslint/typescript-estree': 6.21.0(typescript@5.3.3)
-<<<<<<< HEAD
       eslint: /eslint-ts-patch@8.56.0-0
-=======
-      eslint: /eslint-ts-patch@8.55.0-1
->>>>>>> c52ed88c
       semver: 7.6.0
     transitivePeerDependencies:
       - supports-color
@@ -1883,7 +1680,6 @@
     dependencies:
       '@vue/compiler-dom': 3.4.19
       '@vue/shared': 3.4.19
-<<<<<<< HEAD
     dev: true
 
   /@vue/shared@3.4.19:
@@ -1891,15 +1687,6 @@
     dev: true
 
   /acorn-jsx@5.3.2(acorn@8.11.3):
-=======
-    dev: true
-
-  /@vue/shared@3.4.19:
-    resolution: {integrity: sha512-/KliRRHMF6LoiThEy+4c1Z4KB/gbPrGjWwJR+crg2otgrf/egKzRaCPvJ51S5oetgsgXLfc4Rm5ZgrKHZrtMSw==}
-    dev: true
-
-  /acorn-jsx@5.3.2(acorn@8.11.2):
->>>>>>> c52ed88c
     resolution: {integrity: sha512-rq9s+JNhf0IChjtDXxllJ7g41oZk5SlXtp0LHwyA5cejwn7vKmKp4pPri6YEePv2PU65sAsegbXtIinmDFDXgQ==}
     peerDependencies:
       acorn: ^6.0.0 || ^7.0.0 || ^8.0.0
@@ -1918,24 +1705,6 @@
     hasBin: true
     dev: true
 
-<<<<<<< HEAD
-=======
-  /acorn@8.11.3:
-    resolution: {integrity: sha512-Y9rRfJG5jcKOE0CLisYbojUjIrIEE7AGMzA/Sm4BslANhbS+cDMpgBdcPT91oJ7OuJ9hYJBx59RjbhxVnrF8Xg==}
-    engines: {node: '>=0.4.0'}
-    hasBin: true
-    dev: true
-
-  /agent-base@7.1.0:
-    resolution: {integrity: sha512-o/zjMZRhJxny7OyEF+Op8X+efiELC7k7yOjMzgfzVqOzXqkBkWI79YoTdOtsuWd5BWhAGAuOY/Xa6xpiaWXiNg==}
-    engines: {node: '>= 14'}
-    dependencies:
-      debug: 4.3.4
-    transitivePeerDependencies:
-      - supports-color
-    dev: true
-
->>>>>>> c52ed88c
   /ajv@6.12.6:
     resolution: {integrity: sha512-j3fVLgvTo527anyYyJOGTYJbG+vnnQYvE0m5mmkc1TK+nxAppkCLMIL0aZ4dblVCNoGShhm+kzE4ZUykBoMg4g==}
     dependencies:
@@ -2101,13 +1870,8 @@
     resolution: {integrity: sha512-+hVY9jE44uKLkH0SrUTqxjxqNTOWHsbnQDIKjwkZ3lNTzUUVdBLBGXtj/q5Mp5u98r3droaZAewQuEDzjQdZlQ==}
     dev: true
 
-<<<<<<< HEAD
   /chai@4.4.1:
     resolution: {integrity: sha512-13sOfMv2+DWduEU+/xbun3LScLoqN17nBeTLUsmDfKdoiC1fr0n9PU4guu4AhRcOVFk/sW8LyZWHuhWtQZiF+g==}
-=======
-  /chai@4.3.10:
-    resolution: {integrity: sha512-0UXG04VuVbruMUYbJ6JctvH0YnC/4q3/AkT18q4NaITo91CUm0liMS9VqzT9vZhVQ/1eqPanMWjBM+Juhfb/9g==}
->>>>>>> c52ed88c
     engines: {node: '>=4'}
     dependencies:
       assertion-error: 1.1.0
@@ -2238,14 +2002,11 @@
     resolution: {integrity: sha512-/Srv4dswyQNBfohGpz9o6Yb3Gz3SrUDqBH5rTuhGR7ahtlbYKnVxw2bCFMRljaA7EXHaXZ8wsHdodFvbkhKmqg==}
     dev: true
 
-<<<<<<< HEAD
   /consola@3.2.3:
     resolution: {integrity: sha512-I5qxpzLv+sJhTVEoLYNcTW+bThDCPsit0vLNKShZx6rLtpilNpmmeTPaeqJb9ZE9dV3DGaeby6Vuhrw38WjeyQ==}
     engines: {node: ^14.18.0 || >=16.10.0}
     dev: true
 
-=======
->>>>>>> c52ed88c
   /core-js-compat@3.36.0:
     resolution: {integrity: sha512-iV9Pd/PsgjNWBXeq8XRtWVSgz2tKAfhfvBs7qxYty+RlRd+OCksaWmOnc4JKrTc1cToXL1N0s3l/vwlxPtdElw==}
     dependencies:
@@ -2428,39 +2189,6 @@
     hasBin: true
     requiresBuild: true
     optionalDependencies:
-<<<<<<< HEAD
-=======
-      '@esbuild/android-arm': 0.19.9
-      '@esbuild/android-arm64': 0.19.9
-      '@esbuild/android-x64': 0.19.9
-      '@esbuild/darwin-arm64': 0.19.9
-      '@esbuild/darwin-x64': 0.19.9
-      '@esbuild/freebsd-arm64': 0.19.9
-      '@esbuild/freebsd-x64': 0.19.9
-      '@esbuild/linux-arm': 0.19.9
-      '@esbuild/linux-arm64': 0.19.9
-      '@esbuild/linux-ia32': 0.19.9
-      '@esbuild/linux-loong64': 0.19.9
-      '@esbuild/linux-mips64el': 0.19.9
-      '@esbuild/linux-ppc64': 0.19.9
-      '@esbuild/linux-riscv64': 0.19.9
-      '@esbuild/linux-s390x': 0.19.9
-      '@esbuild/linux-x64': 0.19.9
-      '@esbuild/netbsd-x64': 0.19.9
-      '@esbuild/openbsd-x64': 0.19.9
-      '@esbuild/sunos-x64': 0.19.9
-      '@esbuild/win32-arm64': 0.19.9
-      '@esbuild/win32-ia32': 0.19.9
-      '@esbuild/win32-x64': 0.19.9
-    dev: true
-
-  /esbuild@0.20.1:
-    resolution: {integrity: sha512-OJwEgrpWm/PCMsLVWXKqvcjme3bHNpOgN7Tb6cQnR5n0TPbQx1/Xrn7rqM+wn17bYeT6MGB5sn1Bh5YiGi70nA==}
-    engines: {node: '>=12'}
-    hasBin: true
-    requiresBuild: true
-    optionalDependencies:
->>>>>>> c52ed88c
       '@esbuild/aix-ppc64': 0.20.1
       '@esbuild/android-arm': 0.20.1
       '@esbuild/android-arm64': 0.20.1
@@ -2510,16 +2238,11 @@
       eslint: /eslint-ts-patch@8.56.0-0
     dev: true
 
-<<<<<<< HEAD
   /eslint-compat-utils@0.4.1(eslint-ts-patch@8.56.0-0):
-=======
-  /eslint-compat-utils@0.4.1(eslint-ts-patch@8.55.0-1):
->>>>>>> c52ed88c
     resolution: {integrity: sha512-5N7ZaJG5pZxUeNNJfUchurLVrunD1xJvyg5kYOIVF8kg1f3ajTikmAu/5fZ9w100omNPOoMjngRszh/Q/uFGMg==}
     engines: {node: '>=12'}
     peerDependencies:
       eslint: '>=6.0.0'
-<<<<<<< HEAD
     dependencies:
       eslint: /eslint-ts-patch@8.56.0-0
       semver: 7.6.0
@@ -2528,16 +2251,6 @@
   /eslint-config-flat-gitignore@0.1.3:
     resolution: {integrity: sha512-oQD+dEZv3RThN60tFqGFt+NJcO1DmssUcP+T/nlX+ZzEoEvVUYH0GU9X/VlmDXsbMsS9mONI1HrlxLgtKojw7w==}
     dependencies:
-=======
-    dependencies:
-      eslint: /eslint-ts-patch@8.55.0-1
-      semver: 7.6.0
-    dev: true
-
-  /eslint-config-flat-gitignore@0.1.3:
-    resolution: {integrity: sha512-oQD+dEZv3RThN60tFqGFt+NJcO1DmssUcP+T/nlX+ZzEoEvVUYH0GU9X/VlmDXsbMsS9mONI1HrlxLgtKojw7w==}
-    dependencies:
->>>>>>> c52ed88c
       find-up: 7.0.0
       parse-gitignore: 2.0.0
     dev: true
@@ -2560,11 +2273,7 @@
       eslint: /eslint-ts-patch@8.56.0-0
     dev: true
 
-<<<<<<< HEAD
   /eslint-module-utils@2.8.0(@typescript-eslint/parser@6.21.0)(eslint-import-resolver-node@0.3.9)(eslint-ts-patch@8.56.0-0):
-=======
-  /eslint-module-utils@2.8.0(@typescript-eslint/parser@6.21.0)(eslint-import-resolver-node@0.3.9)(eslint-ts-patch@8.55.0-1):
->>>>>>> c52ed88c
     resolution: {integrity: sha512-aWajIYfsqCKRDgUfjEXNN/JlrzauMuSEy5sbd7WXbtW3EH6A6MpwEh42c7qD+MqQo9QMJ6fWLAeIJynx0g6OAw==}
     engines: {node: '>=4'}
     peerDependencies:
@@ -2585,11 +2294,7 @@
       eslint-import-resolver-webpack:
         optional: true
     dependencies:
-<<<<<<< HEAD
       '@typescript-eslint/parser': 6.21.0(eslint-ts-patch@8.56.0-0)(typescript@5.3.3)
-=======
-      '@typescript-eslint/parser': 6.21.0(eslint-ts-patch@8.55.0-1)(typescript@5.3.3)
->>>>>>> c52ed88c
       debug: 3.2.7
       eslint: /eslint-ts-patch@8.56.0-0
       eslint-import-resolver-node: 0.3.9
@@ -2597,11 +2302,7 @@
       - supports-color
     dev: true
 
-<<<<<<< HEAD
   /eslint-plugin-antfu@2.1.2(eslint-ts-patch@8.56.0-0):
-=======
-  /eslint-plugin-antfu@2.1.2(eslint-ts-patch@8.55.0-1):
->>>>>>> c52ed88c
     resolution: {integrity: sha512-s7ZTOM3uq0iqpp6gF0UEotnvup7f2PHBUftCytLZX0+6C9j9KadKZQh6bVVngAyFgsmeD9+gcBopOYLClb2oDg==}
     peerDependencies:
       eslint: '*'
@@ -2609,27 +2310,16 @@
       eslint: /eslint-ts-patch@8.56.0-0
     dev: true
 
-<<<<<<< HEAD
   /eslint-plugin-es-x@7.5.0(eslint-ts-patch@8.56.0-0):
-=======
-  /eslint-plugin-es-x@7.5.0(eslint-ts-patch@8.55.0-1):
->>>>>>> c52ed88c
     resolution: {integrity: sha512-ODswlDSO0HJDzXU0XvgZ3lF3lS3XAZEossh15Q2UHjwrJggWeBoKqqEsLTZLXl+dh5eOAozG0zRcYtuE35oTuQ==}
     engines: {node: ^14.18.0 || >=16.0.0}
     peerDependencies:
       eslint: '>=8'
     dependencies:
-<<<<<<< HEAD
       '@eslint-community/eslint-utils': 4.4.0(eslint-ts-patch@8.56.0-0)
       '@eslint-community/regexpp': 4.10.0
       eslint: /eslint-ts-patch@8.56.0-0
       eslint-compat-utils: 0.1.2(eslint-ts-patch@8.56.0-0)
-=======
-      '@eslint-community/eslint-utils': 4.4.0(eslint-ts-patch@8.55.0-1)
-      '@eslint-community/regexpp': 4.10.0
-      eslint: /eslint-ts-patch@8.55.0-1
-      eslint-compat-utils: 0.1.2(eslint-ts-patch@8.55.0-1)
->>>>>>> c52ed88c
     dev: true
 
   /eslint-plugin-eslint-comments@3.2.0(eslint-ts-patch@8.56.0-0):
@@ -2639,19 +2329,11 @@
       eslint: '>=4.19.1'
     dependencies:
       escape-string-regexp: 1.0.5
-<<<<<<< HEAD
       eslint: /eslint-ts-patch@8.56.0-0
       ignore: 5.3.1
     dev: true
 
   /eslint-plugin-i@2.29.1(@typescript-eslint/parser@6.21.0)(eslint-ts-patch@8.56.0-0):
-=======
-      eslint: /eslint-ts-patch@8.55.0-1
-      ignore: 5.3.1
-    dev: true
-
-  /eslint-plugin-i@2.29.1(@typescript-eslint/parser@6.21.0)(eslint-ts-patch@8.55.0-1):
->>>>>>> c52ed88c
     resolution: {integrity: sha512-ORizX37MelIWLbMyqI7hi8VJMf7A0CskMmYkB+lkCX3aF4pkGV7kwx5bSEb4qx7Yce2rAf9s34HqDRPjGRZPNQ==}
     engines: {node: '>=12'}
     peerDependencies:
@@ -2659,15 +2341,9 @@
     dependencies:
       debug: 4.3.4
       doctrine: 3.0.0
-<<<<<<< HEAD
       eslint: /eslint-ts-patch@8.56.0-0
       eslint-import-resolver-node: 0.3.9
       eslint-module-utils: 2.8.0(@typescript-eslint/parser@6.21.0)(eslint-import-resolver-node@0.3.9)(eslint-ts-patch@8.56.0-0)
-=======
-      eslint: /eslint-ts-patch@8.55.0-1
-      eslint-import-resolver-node: 0.3.9
-      eslint-module-utils: 2.8.0(@typescript-eslint/parser@6.21.0)(eslint-import-resolver-node@0.3.9)(eslint-ts-patch@8.55.0-1)
->>>>>>> c52ed88c
       get-tsconfig: 4.7.2
       is-glob: 4.0.3
       minimatch: 3.1.2
@@ -2679,11 +2355,7 @@
       - supports-color
     dev: true
 
-<<<<<<< HEAD
   /eslint-plugin-jsdoc@48.1.0(eslint-ts-patch@8.56.0-0):
-=======
-  /eslint-plugin-jsdoc@48.1.0(eslint-ts-patch@8.55.0-1):
->>>>>>> c52ed88c
     resolution: {integrity: sha512-g9S8ukmTd1DVcV/xeBYPPXOZ6rc8WJ4yi0+MVxJ1jBOrz5kmxV9gJJQ64ltCqIWFnBChLIhLVx3tbTSarqVyFA==}
     engines: {node: '>=18'}
     peerDependencies:
@@ -2703,25 +2375,15 @@
       - supports-color
     dev: true
 
-<<<<<<< HEAD
   /eslint-plugin-jsonc@2.13.0(eslint-ts-patch@8.56.0-0):
-=======
-  /eslint-plugin-jsonc@2.13.0(eslint-ts-patch@8.55.0-1):
->>>>>>> c52ed88c
     resolution: {integrity: sha512-2wWdJfpO/UbZzPDABuUVvlUQjfMJa2p2iQfYt/oWxOMpXCcjuiMUSaA02gtY/Dbu82vpaSqc+O7Xq6ECHwtIxA==}
     engines: {node: ^12.22.0 || ^14.17.0 || >=16.0.0}
     peerDependencies:
       eslint: '>=6.0.0'
     dependencies:
-<<<<<<< HEAD
       '@eslint-community/eslint-utils': 4.4.0(eslint-ts-patch@8.56.0-0)
       eslint: /eslint-ts-patch@8.56.0-0
       eslint-compat-utils: 0.4.1(eslint-ts-patch@8.56.0-0)
-=======
-      '@eslint-community/eslint-utils': 4.4.0(eslint-ts-patch@8.55.0-1)
-      eslint: /eslint-ts-patch@8.55.0-1
-      eslint-compat-utils: 0.4.1(eslint-ts-patch@8.55.0-1)
->>>>>>> c52ed88c
       espree: 9.6.1
       graphemer: 1.4.0
       jsonc-eslint-parser: 2.4.0
@@ -2741,11 +2403,7 @@
       - supports-color
     dev: true
 
-<<<<<<< HEAD
   /eslint-plugin-n@16.6.2(eslint-ts-patch@8.56.0-0):
-=======
-  /eslint-plugin-n@16.6.2(eslint-ts-patch@8.55.0-1):
->>>>>>> c52ed88c
     resolution: {integrity: sha512-6TyDmZ1HXoFQXnhCTUjVFULReoBPOAjpuiKELMkeP40yffI/1ZRO+d9ug/VC6fqISo2WkuIBk3cvuRPALaWlOQ==}
     engines: {node: '>=16.0.0'}
     peerDependencies:
@@ -2753,13 +2411,8 @@
     dependencies:
       '@eslint-community/eslint-utils': 4.4.0(eslint-ts-patch@8.56.0-0)
       builtins: 5.0.1
-<<<<<<< HEAD
       eslint: /eslint-ts-patch@8.56.0-0
       eslint-plugin-es-x: 7.5.0(eslint-ts-patch@8.56.0-0)
-=======
-      eslint: /eslint-ts-patch@8.55.0-1
-      eslint-plugin-es-x: 7.5.0(eslint-ts-patch@8.55.0-1)
->>>>>>> c52ed88c
       get-tsconfig: 4.7.2
       globals: 13.24.0
       ignore: 5.3.1
@@ -2775,11 +2428,7 @@
     engines: {node: '>=5.0.0'}
     dev: true
 
-<<<<<<< HEAD
   /eslint-plugin-perfectionist@2.5.0(eslint-ts-patch@8.56.0-0)(typescript@5.3.3)(vue-eslint-parser@9.4.2):
-=======
-  /eslint-plugin-perfectionist@2.5.0(eslint-ts-patch@8.55.0-1)(typescript@5.3.3)(vue-eslint-parser@9.4.2):
->>>>>>> c52ed88c
     resolution: {integrity: sha512-F6XXcq4mKKUe/SREoMGQqzgw6cgCgf3pFzkFfQVIGtqD1yXVpQjnhTepzhBeZfxZwgMzR9HO4yH4CUhIQ2WBcQ==}
     peerDependencies:
       astro-eslint-parser: ^0.16.0
@@ -2797,73 +2446,44 @@
       vue-eslint-parser:
         optional: true
     dependencies:
-<<<<<<< HEAD
       '@typescript-eslint/utils': 6.21.0(eslint-ts-patch@8.56.0-0)(typescript@5.3.3)
       eslint: /eslint-ts-patch@8.56.0-0
       minimatch: 9.0.3
       natural-compare-lite: 1.4.0
       vue-eslint-parser: 9.4.2(eslint-ts-patch@8.56.0-0)
-=======
-      '@typescript-eslint/utils': 6.21.0(eslint-ts-patch@8.55.0-1)(typescript@5.3.3)
-      eslint: /eslint-ts-patch@8.55.0-1
-      minimatch: 9.0.3
-      natural-compare-lite: 1.4.0
-      vue-eslint-parser: 9.4.2(eslint-ts-patch@8.55.0-1)
->>>>>>> c52ed88c
     transitivePeerDependencies:
       - supports-color
       - typescript
     dev: true
 
-<<<<<<< HEAD
   /eslint-plugin-toml@0.9.2(eslint-ts-patch@8.56.0-0):
-=======
-  /eslint-plugin-toml@0.9.2(eslint-ts-patch@8.55.0-1):
->>>>>>> c52ed88c
     resolution: {integrity: sha512-ri0xf63PYf3pIq/WY9BIwrqxZmGTIwSkAO0bHddI0ajUwN4KGz6W8vOvdXFHOpRdRfzxlmXze/vfsY/aTEXESg==}
     engines: {node: ^12.22.0 || ^14.17.0 || >=16.0.0}
     peerDependencies:
       eslint: '>=6.0.0'
     dependencies:
       debug: 4.3.4
-<<<<<<< HEAD
       eslint: /eslint-ts-patch@8.56.0-0
       eslint-compat-utils: 0.4.1(eslint-ts-patch@8.56.0-0)
-=======
-      eslint: /eslint-ts-patch@8.55.0-1
-      eslint-compat-utils: 0.4.1(eslint-ts-patch@8.55.0-1)
->>>>>>> c52ed88c
       lodash: 4.17.21
       toml-eslint-parser: 0.9.3
     transitivePeerDependencies:
       - supports-color
     dev: true
 
-<<<<<<< HEAD
   /eslint-plugin-unicorn@50.0.1(eslint-ts-patch@8.56.0-0):
-=======
-  /eslint-plugin-unicorn@50.0.1(eslint-ts-patch@8.55.0-1):
->>>>>>> c52ed88c
     resolution: {integrity: sha512-KxenCZxqSYW0GWHH18okDlOQcpezcitm5aOSz6EnobyJ6BIByiPDviQRjJIUAjG/tMN11958MxaQ+qCoU6lfDA==}
     engines: {node: '>=16'}
     peerDependencies:
       eslint: '>=8.56.0'
     dependencies:
       '@babel/helper-validator-identifier': 7.22.20
-<<<<<<< HEAD
       '@eslint-community/eslint-utils': 4.4.0(eslint-ts-patch@8.56.0-0)
-=======
-      '@eslint-community/eslint-utils': 4.4.0(eslint-ts-patch@8.55.0-1)
->>>>>>> c52ed88c
       '@eslint/eslintrc': 2.1.4
       ci-info: 4.0.0
       clean-regexp: 1.0.0
       core-js-compat: 3.36.0
-<<<<<<< HEAD
       eslint: /eslint-ts-patch@8.56.0-0
-=======
-      eslint: /eslint-ts-patch@8.55.0-1
->>>>>>> c52ed88c
       esquery: 1.5.0
       indent-string: 4.0.0
       is-builtin-module: 3.2.1
@@ -2878,11 +2498,7 @@
       - supports-color
     dev: true
 
-<<<<<<< HEAD
   /eslint-plugin-unused-imports@3.1.0(@typescript-eslint/eslint-plugin@6.21.0)(eslint-ts-patch@8.56.0-0):
-=======
-  /eslint-plugin-unused-imports@3.1.0(@typescript-eslint/eslint-plugin@6.21.0)(eslint-ts-patch@8.55.0-1):
->>>>>>> c52ed88c
     resolution: {integrity: sha512-9l1YFCzXKkw1qtAru1RWUtG2EVDZY0a0eChKXcL+EZ5jitG7qxdctu4RnvhOJHv4xfmUf7h+JJPINlVpGhZMrw==}
     engines: {node: ^12.22.0 || ^14.17.0 || >=16.0.0}
     peerDependencies:
@@ -2892,21 +2508,12 @@
       '@typescript-eslint/eslint-plugin':
         optional: true
     dependencies:
-<<<<<<< HEAD
       '@typescript-eslint/eslint-plugin': 6.21.0(@typescript-eslint/parser@6.21.0)(eslint-ts-patch@8.56.0-0)(typescript@5.3.3)
       eslint: /eslint-ts-patch@8.56.0-0
       eslint-rule-composer: 0.3.0
     dev: true
 
   /eslint-plugin-vitest@0.3.22(@typescript-eslint/eslint-plugin@6.21.0)(eslint-ts-patch@8.56.0-0)(typescript@5.3.3)(vitest@1.3.0):
-=======
-      '@typescript-eslint/eslint-plugin': 6.21.0(@typescript-eslint/parser@6.21.0)(eslint-ts-patch@8.55.0-1)(typescript@5.3.3)
-      eslint: /eslint-ts-patch@8.55.0-1
-      eslint-rule-composer: 0.3.0
-    dev: true
-
-  /eslint-plugin-vitest@0.3.22(@typescript-eslint/eslint-plugin@6.21.0)(eslint-ts-patch@8.55.0-1)(typescript@5.3.3)(vitest@1.0.4):
->>>>>>> c52ed88c
     resolution: {integrity: sha512-atkFGQ7aVgcuSeSMDqnyevIyUpfBPMnosksgEPrKE7Y8xQlqG/5z2IQ6UDau05zXaaFv7Iz8uzqvIuKshjZ0Zw==}
     engines: {node: ^18.0.0 || >= 20.0.0}
     peerDependencies:
@@ -2919,27 +2526,16 @@
       vitest:
         optional: true
     dependencies:
-<<<<<<< HEAD
       '@typescript-eslint/eslint-plugin': 6.21.0(@typescript-eslint/parser@6.21.0)(eslint-ts-patch@8.56.0-0)(typescript@5.3.3)
       '@typescript-eslint/utils': 6.21.0(eslint-ts-patch@8.56.0-0)(typescript@5.3.3)
       eslint: /eslint-ts-patch@8.56.0-0
       vitest: 1.3.0(@types/node@20.11.19)
-=======
-      '@typescript-eslint/eslint-plugin': 6.21.0(@typescript-eslint/parser@6.21.0)(eslint-ts-patch@8.55.0-1)(typescript@5.3.3)
-      '@typescript-eslint/utils': 6.21.0(eslint-ts-patch@8.55.0-1)(typescript@5.3.3)
-      eslint: /eslint-ts-patch@8.55.0-1
-      vitest: 1.0.4(@types/node@20.10.4)
->>>>>>> c52ed88c
     transitivePeerDependencies:
       - supports-color
       - typescript
     dev: true
 
-<<<<<<< HEAD
   /eslint-plugin-vue@9.21.1(eslint-ts-patch@8.56.0-0):
-=======
-  /eslint-plugin-vue@9.21.1(eslint-ts-patch@8.55.0-1):
->>>>>>> c52ed88c
     resolution: {integrity: sha512-XVtI7z39yOVBFJyi8Ljbn7kY9yHzznKXL02qQYn+ta63Iy4A9JFBw6o4OSB9hyD2++tVT+su9kQqetUyCCwhjw==}
     engines: {node: ^14.17.0 || >=16.0.0}
     peerDependencies:
@@ -2951,34 +2547,21 @@
       nth-check: 2.1.1
       postcss-selector-parser: 6.0.15
       semver: 7.6.0
-<<<<<<< HEAD
       vue-eslint-parser: 9.4.2(eslint-ts-patch@8.56.0-0)
-=======
-      vue-eslint-parser: 9.4.2(eslint-ts-patch@8.55.0-1)
->>>>>>> c52ed88c
       xml-name-validator: 4.0.0
     transitivePeerDependencies:
       - supports-color
     dev: true
 
-<<<<<<< HEAD
   /eslint-plugin-yml@1.12.2(eslint-ts-patch@8.56.0-0):
-=======
-  /eslint-plugin-yml@1.12.2(eslint-ts-patch@8.55.0-1):
->>>>>>> c52ed88c
     resolution: {integrity: sha512-hvS9p08FhPT7i/ynwl7/Wt7ke7Rf4P2D6fT8lZlL43peZDTsHtH2A0SIFQ7Kt7+mJ6if6P+FX3iJhMkdnxQwpg==}
     engines: {node: ^14.17.0 || >=16.0.0}
     peerDependencies:
       eslint: '>=6.0.0'
     dependencies:
       debug: 4.3.4
-<<<<<<< HEAD
       eslint: /eslint-ts-patch@8.56.0-0
       eslint-compat-utils: 0.4.1(eslint-ts-patch@8.56.0-0)
-=======
-      eslint: /eslint-ts-patch@8.55.0-1
-      eslint-compat-utils: 0.4.1(eslint-ts-patch@8.55.0-1)
->>>>>>> c52ed88c
       lodash: 4.17.21
       natural-compare: 1.4.0
       yaml-eslint-parser: 1.2.2
@@ -2986,22 +2569,14 @@
       - supports-color
     dev: true
 
-<<<<<<< HEAD
   /eslint-processor-vue-blocks@0.1.1(@vue/compiler-sfc@3.4.19)(eslint-ts-patch@8.56.0-0):
-=======
-  /eslint-processor-vue-blocks@0.1.1(@vue/compiler-sfc@3.4.19)(eslint-ts-patch@8.55.0-1):
->>>>>>> c52ed88c
     resolution: {integrity: sha512-9+dU5lU881log570oBwpelaJmOfOzSniben7IWEDRYQPPWwlvaV7NhOtsTuUWDqpYT+dtKKWPsgz4OkOi+aZnA==}
     peerDependencies:
       '@vue/compiler-sfc': ^3.3.0
       eslint: ^8.50.0
     dependencies:
       '@vue/compiler-sfc': 3.4.19
-<<<<<<< HEAD
       eslint: /eslint-ts-patch@8.56.0-0
-=======
-      eslint: /eslint-ts-patch@8.55.0-1
->>>>>>> c52ed88c
     dev: true
 
   /eslint-rule-composer@0.3.0:
@@ -3213,13 +2788,8 @@
       unicorn-magic: 0.1.0
     dev: true
 
-<<<<<<< HEAD
   /flat-cache@3.2.0:
     resolution: {integrity: sha512-CYcENa+FtcUKLmhhqyctpclsq7QF38pKjZHsGNiSQF5r4FtoKDWabFDl3hzaEQMvT1LHEysw5twgLvpYYb4vbw==}
-=======
-  /flat-cache@3.0.4:
-    resolution: {integrity: sha512-dm9s5Pw7Jc0GvMYbshN6zchCA9RgQlzzEZX3vylR9IqFfS8XciblUXOKfW6SiuJ0e13eDYZoZV5wdrev7P3Nwg==}
->>>>>>> c52ed88c
     engines: {node: ^10.12.0 || >=12.0.0}
     dependencies:
       flatted: 3.2.9
@@ -3383,19 +2953,6 @@
 
   /hosted-git-info@2.8.9:
     resolution: {integrity: sha512-mxIDAb9Lsm6DoOJ7xH+5+X4y1LU/4Hi50L9C5sIswK3JzULS4bwk1FvjdBgvYR4bzT4tuUQiC15FE2f5HbLvYw==}
-<<<<<<< HEAD
-=======
-    dev: true
-
-  /https-proxy-agent@7.0.2:
-    resolution: {integrity: sha512-NmLNjm6ucYwtcUmL7JQC1ZQ57LmHP4lT15FQ8D61nak1rO6DH+fz5qNK2Ap5UN4ZapYICE3/0KodcLYSPsPbaA==}
-    engines: {node: '>= 14'}
-    dependencies:
-      agent-base: 7.1.0
-      debug: 4.3.4
-    transitivePeerDependencies:
-      - supports-color
->>>>>>> c52ed88c
     dev: true
 
   /human-signals@5.0.0:
@@ -4230,11 +3787,7 @@
       '@babel/code-frame': 7.23.5
     dev: true
 
-<<<<<<< HEAD
   /rollup-plugin-esbuild@6.1.0(esbuild@0.20.1)(rollup@4.12.0):
-=======
-  /rollup-plugin-esbuild@6.1.0(esbuild@0.20.1)(rollup@4.7.0):
->>>>>>> c52ed88c
     resolution: {integrity: sha512-HPpXU65V8bSpW8eSYPahtUJaJHmbxJGybuf/M8B3bz/6i11YaYHlNNJIQ38gSEV0FyohQOgVxJ2YMEEZtEmwvA==}
     engines: {node: '>=14.18.0'}
     peerDependencies:
@@ -4357,7 +3910,6 @@
     dependencies:
       spdx-exceptions: 2.5.0
       spdx-license-ids: 3.0.17
-<<<<<<< HEAD
     dev: true
 
   /spdx-expression-parse@4.0.0:
@@ -4367,17 +3919,6 @@
       spdx-license-ids: 3.0.17
     dev: true
 
-=======
-    dev: true
-
-  /spdx-expression-parse@4.0.0:
-    resolution: {integrity: sha512-Clya5JIij/7C6bRR22+tnGXbc4VKlibKSVj2iHvVeX5iMW7s1SIQlqu699JkODJJIhh/pUu8L0/VLh8xflD+LQ==}
-    dependencies:
-      spdx-exceptions: 2.5.0
-      spdx-license-ids: 3.0.17
-    dev: true
-
->>>>>>> c52ed88c
   /spdx-license-ids@3.0.17:
     resolution: {integrity: sha512-sh8PWc/ftMqAAdFiBu6Fy6JUOYjqDJBJvIhpfDMyHrr0Rbp5liZqd4TjtQ/RgfLjKFZb+LMx5hpml5qOWy0qvg==}
     dev: true
@@ -4528,13 +4069,8 @@
     resolution: {integrity: sha512-AEYxH93jGFPn/a2iVAwW87VuUIkR1FVUKB77NwMF7nBTDkDrrT/Hpt/IrCJ0QXhW27jTBDcf5ZY7w6RiqTMw2Q==}
     dev: true
 
-<<<<<<< HEAD
   /tsx@4.6.0:
     resolution: {integrity: sha512-HLHaDQ78mly4Pd5co6tWQOiNVYoYYAPUcwSSZK4bcs3zSEsg+/67LS/ReHook0E7DKPfe1J5jc0ocIhUrnaR4w==}
-=======
-  /tsx@4.6.2:
-    resolution: {integrity: sha512-QPpBdJo+ZDtqZgAnq86iY/PD2KYCUPSUGIunHdGwyII99GKH+f3z3FZ8XNFLSGQIA4I365ui8wnQpl8OKLqcsg==}
->>>>>>> c52ed88c
     engines: {node: '>=18.0.0'}
     hasBin: true
     dependencies:
@@ -4737,11 +4273,7 @@
       - terser
     dev: true
 
-<<<<<<< HEAD
   /vue-eslint-parser@9.4.2(eslint-ts-patch@8.56.0-0):
-=======
-  /vue-eslint-parser@9.4.2(eslint-ts-patch@8.55.0-1):
->>>>>>> c52ed88c
     resolution: {integrity: sha512-Ry9oiGmCAK91HrKMtCrKFWmSFWvYkpGglCeFAIqDdr9zdXmMMpJOmUJS7WWsW7fX81h6mwHmUZCQQ1E0PkSwYQ==}
     engines: {node: ^14.17.0 || >=16.0.0}
     peerDependencies:
