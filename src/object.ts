--- conflicted
+++ resolved
@@ -1,11 +1,7 @@
 import type { DeepMerge } from './types'
 import { notNullish } from './guards'
-<<<<<<< HEAD
-import { isObject } from './is'
-=======
 import { isObject, isPrimitive } from './is'
 import { randomStr } from './string'
->>>>>>> 91f8cf73
 
 /**
  * Map key/value pairs for an object, and construct a new one
@@ -228,7 +224,6 @@
   return Object.prototype.hasOwnProperty.call(obj, v)
 }
 
-<<<<<<< HEAD
 /**
  * deep diff two objects, return the difference
  *
@@ -341,6 +336,25 @@
   }) as T[]
 }
 
+const _objectIdMap = /* @__PURE__ */ new WeakMap<WeakKey, string>()
+/**
+ * Get an object's unique identifier
+ *
+ * Same object will always return the same id
+ *
+ * Expect argument to be a non-primitive object/array. Primitive values will be returned as is.
+ *
+ * @category Object
+ */
+export function objectId(obj: WeakKey): string {
+  if (isPrimitive(obj))
+    return obj as unknown as string
+  if (!_objectIdMap.has(obj)) {
+    _objectIdMap.set(obj, randomStr())
+  }
+  return _objectIdMap.get(obj)!
+}
+
 /**
  * LRU Cache
  */
@@ -448,23 +462,4 @@
     this.head.next = this.tail
     this.tail.prev = this.head
   }
-=======
-const _objectIdMap = /* @__PURE__ */ new WeakMap<WeakKey, string>()
-/**
- * Get an object's unique identifier
- *
- * Same object will always return the same id
- *
- * Expect argument to be a non-primitive object/array. Primitive values will be returned as is.
- *
- * @category Object
- */
-export function objectId(obj: WeakKey): string {
-  if (isPrimitive(obj))
-    return obj as unknown as string
-  if (!_objectIdMap.has(obj)) {
-    _objectIdMap.set(obj, randomStr())
-  }
-  return _objectIdMap.get(obj)!
->>>>>>> 91f8cf73
 }