<<<<<<< HEAD
export { debounce, throttle } from 'throttle-debounce'
=======
import { debounce as _debounce, throttle as _throttle } from 'throttle-debounce'

interface CancelOptions {
  upcomingOnly?: boolean
}

interface ReturnWithCancel<T extends (...args: any[]) => any> {
  (...args: Parameters<T>): void
  cancel: (options?: CancelOptions) => void
}

export function throttle<T extends (...args: any[]) => any>(...args: any[]): ReturnWithCancel<T> {
  // @ts-expect-error
  return _throttle(...args)
}

export function debounce<T extends (...args: any[]) => any>(...args: any[]): ReturnWithCancel<T> {
  // @ts-expect-error
  return _debounce(...args)
}
>>>>>>> 91f8cf73
<|MERGE_RESOLUTION|>--- conflicted
+++ resolved
@@ -1,6 +1,3 @@
-<<<<<<< HEAD
-export { debounce, throttle } from 'throttle-debounce'
-=======
 import { debounce as _debounce, throttle as _throttle } from 'throttle-debounce'
 
 interface CancelOptions {
@@ -13,12 +10,11 @@
 }
 
 export function throttle<T extends (...args: any[]) => any>(...args: any[]): ReturnWithCancel<T> {
-  // @ts-expect-error
+  // @ts-expect-error xxx
   return _throttle(...args)
 }
 
 export function debounce<T extends (...args: any[]) => any>(...args: any[]): ReturnWithCancel<T> {
-  // @ts-expect-error
+  // @ts-expect-error xxx
   return _debounce(...args)
-}
->>>>>>> 91f8cf73
+}