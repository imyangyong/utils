--- conflicted
+++ resolved
@@ -12,13 +12,8 @@
  * Linearly interpolates between `min` and `max` based on `t`
  *
  * @category Math
-<<<<<<< HEAD
- * @param min
- * @param max
-=======
  * @param min The minimum value
  * @param max The maximum value
->>>>>>> 63bd9c56
  * @param t The interpolation value clamped between 0 and 1
  * @example
  * ```
