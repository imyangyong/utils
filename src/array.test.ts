--- conflicted
+++ resolved
@@ -1,9 +1,5 @@
 import { describe, expect, it } from 'vitest'
-<<<<<<< HEAD
-import { flattenArrayable, objectify, partition, range, toArray } from './array'
-=======
-import { filterInPlace, flattenArrayable, partition, range, toArray } from './array'
->>>>>>> 91f8cf73
+import { filterInPlace, flattenArrayable, objectify, partition, range, toArray } from './array'
 
 describe('toArray', () => {
   it.each([
@@ -77,7 +73,6 @@
   ).toHaveLength(6)
 })
 
-<<<<<<< HEAD
 it('objectify', () => {
   const data = [
     {
@@ -118,11 +113,11 @@
     Bass: 8,
     Trout: 13,
   })
-=======
+})
+
 it('filterInPlace', () => {
   const data = range(10)
   const result = filterInPlace(data, i => i % 2)
   expect(data).toEqual([1, 3, 5, 7, 9])
   expect(data).toBe(result)
->>>>>>> 91f8cf73
 })