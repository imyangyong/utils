--- conflicted
+++ resolved
@@ -13,8 +13,6 @@
 export const isRegExp = (val: any): val is RegExp => toString(val) === '[object RegExp]'
 export const isDate = (val: any): val is Date => toString(val) === '[object Date]'
 
-<<<<<<< HEAD
-=======
 /**
  * Check if a value is primitive
  */
@@ -22,8 +20,7 @@
   return !val || Object(val) !== val
 }
 
-// @ts-expect-error
->>>>>>> 91f8cf73
+// @ts-expect-error xxx
 export const isWindow = (val: any): boolean => typeof window !== 'undefined' && toString(val) === '[object Window]'
 
 /**
